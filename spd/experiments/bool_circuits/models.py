import json
from pathlib import Path

import torch
import torch.nn as nn
import torch.nn.functional as F
from jaxtyping import Bool, Float
from torch import Tensor

from spd.experiments.bool_circuits.bool_circuit_utils import BooleanOperation, make_detailed_circuit
from spd.log import logger
from spd.models.base import Model, SPDModel
from spd.models.components import MLPComponents
from spd.utils import remove_grad_parallel_to_subnetwork_vecs


class MLP(nn.Module):
    def __init__(self, d_embed: int, d_mlp: int):
        super().__init__()
        self.linear1 = nn.Linear(d_embed, d_mlp)
        self.linear2 = nn.Linear(d_mlp, d_embed, bias=False)  # No bias in down-projection

    def forward(self, x: Float[Tensor, "... d_embed"]) -> Float[Tensor, "... d_embed"]:
        return self.linear2(F.relu(self.linear1(x)))


class BoolCircuitTransformer(Model):
    def __init__(self, n_inputs: int, d_embed: int, d_mlp: int, n_layers: int, n_outputs: int = 1):
        super().__init__()
        self.n_inputs = n_inputs
        self.d_embed = d_embed
        self.d_mlp = d_mlp
        self.n_layers = n_layers
        self.n_outputs = n_outputs

        self.W_E = nn.Linear(n_inputs, d_embed, bias=False)
        self.W_U = nn.Linear(d_embed, n_outputs, bias=False)
        self.layers = nn.ModuleList([MLP(d_embed, d_mlp) for _ in range(n_layers)])

    def forward(self, x: Float[Tensor, "batch inputs"]) -> Float[Tensor, "batch outputs"]:
        residual = self.W_E(x)
        for layer in self.layers:
            residual = residual + layer(residual)
        return self.W_U(residual)

    def all_decomposable_params(self) -> list[Float[Tensor, "..."]]:
        """List of all parameters which will be decomposed with SPD."""
        params = []
        for mlp in self.layers:
            params.append(mlp.linear1.weight.T)
            params.append(mlp.linear2.weight.T)
        return params

    @classmethod
    def from_pretrained(cls, path: str | Path) -> "BoolCircuitTransformer":
        path = Path(path)
        with open(path.parent / "config.json") as f:
            config = json.load(f)

        params = torch.load(path, map_location="cpu")

        model = cls(
            n_inputs=config["n_inputs"],
            d_embed=config["d_embed"],
            d_mlp=config["d_mlp"],
            n_layers=config["n_layers"],
            n_outputs=config["n_outputs"],
        )
        model.load_state_dict(params)
        return model

    def init_handcoded(self, circuit: list[BooleanOperation]) -> None:
        detailed_circuit: list[BooleanOperation] = make_detailed_circuit(circuit, self.n_inputs)

        device = self.W_E.weight.device

        assert len(detailed_circuit) + self.n_inputs <= self.d_embed, "d_embed is too low"

        self.W_E.weight.data[: self.n_inputs, :] = torch.eye(self.n_inputs, device=device)
        self.W_E.weight.data[self.n_inputs :, :] = torch.zeros(
            self.d_embed - self.n_inputs, self.n_inputs, device=device
        )

        assert self.n_outputs == 1, "Only one output supported"
        out_idx = detailed_circuit[-1].out_idx
        self.W_U.weight.data = torch.zeros(self.n_outputs, self.d_embed, device=device)
        self.W_U.weight.data[0, out_idx] = 1.0

        for op in detailed_circuit:
            if op.min_layer_needed is None:
                raise ValueError("min_layer_needed not set")
            assert op.min_layer_needed < self.n_layers, "Not enough layers"
        for i in range(self.n_layers):
            # torch.nn shapes are (d_output, d_input)
            # linear1.shape = (d_mlp, d_embed)
            # linear2.shape = (d_embed, d_mlp)
            self.layers[i].linear1.weight.data = torch.zeros(
                self.d_mlp, self.d_embed, device=device
            )
            self.layers[i].linear1.bias.data = torch.zeros(self.d_mlp, device=device)
            self.layers[i].linear2.weight.data = torch.zeros(
                self.d_embed, self.d_mlp, device=device
            )

        used_neurons = [0 for _ in range(self.n_layers)]
        for op in detailed_circuit:
            gate = op.name
            arg1 = op.input_idx1
            arg2 = op.input_idx2
            out_idx = op.out_idx
            min_layer = op.min_layer_needed
            assert min_layer is not None, "min_layer_needed not set"
            if gate == "AND":
                assert arg2 is not None, "AND gate requires two arguments"
                neuron_index = used_neurons[min_layer]
                used_neurons[min_layer] += 1
                self.layers[min_layer].linear1.weight.data[neuron_index, [arg1, arg2]] = 1.0
                self.layers[min_layer].linear1.bias.data[neuron_index] = -1.0
                self.layers[min_layer].linear2.weight.data[out_idx, neuron_index] = 1.0
            elif gate == "NOT":
                neuron_index = used_neurons[min_layer]
                used_neurons[min_layer] += 1
                self.layers[min_layer].linear1.weight.data[neuron_index, arg1] = -1.0
                self.layers[min_layer].linear1.bias.data[neuron_index] = 1.0
                self.layers[min_layer].linear2.weight.data[out_idx, neuron_index] = 1.0
            elif gate == "OR":
                assert arg2 is not None, "OR gate requires two arguments"
                neuron_index_ANDOR = used_neurons[min_layer]
                used_neurons[min_layer] += 1
                neuron_index_AND = used_neurons[min_layer]
                used_neurons[min_layer] += 2
                self.layers[min_layer].linear1.weight.data[neuron_index_ANDOR, [arg1, arg2]] = 1.0
                self.layers[min_layer].linear1.bias.data[neuron_index_ANDOR] = 0
                self.layers[min_layer].linear1.weight.data[neuron_index_AND, [arg1, arg2]] = 1.0
                self.layers[min_layer].linear1.bias.data[neuron_index_AND] = -1
                self.layers[min_layer].linear2.weight.data[out_idx, neuron_index_ANDOR] = 1.0
                self.layers[min_layer].linear2.weight.data[out_idx, neuron_index_AND] = -1.0
            else:
                raise ValueError(f"Unknown gate {gate}")
        logger.info(f"Used neurons per layer: {used_neurons}")


class BoolCircuitSPDTransformer(SPDModel):
    def __init__(
        self, n_inputs: int, d_embed: int, d_mlp: int, n_layers: int, k: int, n_outputs: int = 1
    ):
        super().__init__()
        self.n_inputs = n_inputs
        self.d_embed = d_embed
        self.d_mlp = d_mlp
        self.n_layers = n_layers
        self.n_param_matrices = n_layers * 2
        self.k = k
        self.n_outputs = n_outputs

        self.W_E = nn.Linear(n_inputs, d_embed, bias=False)
        self.W_U = nn.Linear(d_embed, n_outputs, bias=False)
        self.layers = nn.ModuleList([MLPComponents(d_embed, d_mlp, k) for _ in range(n_layers)])

    def all_As(self) -> list[Float[Tensor, "dim k"]]:
        all_A_pairs = [
            (self.layers[i].linear1.A, self.layers[i].linear2.A) for i in range(self.n_layers)
        ]
<<<<<<< HEAD
        As = [
            A / (A.norm(p=2, dim=-2, keepdim=True) + 1e-12)
            for A_pair in all_A_pairs
            for A in A_pair
        ]
=======
        As = [A for A_pair in all_A_pairs for A in A_pair]
>>>>>>> ac9e6858
        assert len(As) == self.n_param_matrices
        return As

    def all_Bs(self) -> list[Float[Tensor, "k dim"]]:
        all_B_pairs = [
            (self.layers[i].linear1.B, self.layers[i].linear2.B) for i in range(self.n_layers)
        ]
        As = [B for B_pair in all_B_pairs for B in B_pair]
        assert len(As) == self.n_param_matrices
        return As

    def forward(
        self, x: Float[Tensor, "... inputs"]
    ) -> tuple[
        Float[Tensor, "... outputs"],
        list[Float[Tensor, "... d_embed"] | Float[Tensor, "... d_mlp"]],
        list[Float[Tensor, "... k"]],
    ]:
        """
        Returns:
            x: The output of the MLP
            layer_acts: A list of activations for each layer in each MLP.
            inner_acts: A list of component activations for each layer in each MLP.
        """
        layer_acts = []
        inner_acts = []
        residual = self.W_E(x)
        for layer in self.layers:
            layer_out, layer_acts_i, inner_acts_i = layer(residual)
            residual = residual + layer_out
            layer_acts.extend(layer_acts_i)
            inner_acts.extend(inner_acts_i)
        return self.W_U(residual), layer_acts, inner_acts

    def forward_topk(
        self, x: Float[Tensor, "... inputs"], topk_mask: Bool[Tensor, "... k"]
    ) -> tuple[
        Float[Tensor, "... outputs"],
        list[Float[Tensor, "... d_embed"] | Float[Tensor, "... d_mlp"]],
        list[Float[Tensor, "... k"]],
    ]:
        """
        Performs a forward pass using only the top-k subnetwork activations for each layer.

        Args:
            x: Input tensor
            topk_mask: Boolean tensor indicating which subnetwork activations to keep

        Returns:
            output: The output of the transformer
            layer_acts: A list of activations for each layer in each MLP
            inner_acts: A list of subnetwork activations for each layer in each MLP
        """
        layer_acts = []
        inner_acts = []
        residual = self.W_E(x)

        for layer in self.layers:
            assert isinstance(layer, MLPComponents)
            layer_out, layer_acts_i, inner_acts_i = layer.forward_topk(residual, topk_mask)
            residual = residual + layer_out
            layer_acts.extend(layer_acts_i)
            inner_acts.extend(inner_acts_i)

        return self.W_U(residual), layer_acts, inner_acts

    @classmethod
    def from_pretrained(cls, path: str | Path) -> "BoolCircuitSPDTransformer":
        path = Path(path)
        with open(path.parent / "config.json") as f:
            config = json.load(f)

        params = torch.load(path, weights_only=True, map_location="cpu")

        model = cls(
            n_inputs=config["n_inputs"],
            d_embed=config["d_embed"],
            d_mlp=config["d_mlp"],
            n_layers=config["n_layers"],
            k=config["k"],
            n_outputs=config["n_outputs"],
        )
        model.load_state_dict(params)
        return model

    def set_matrices_to_unit_norm(self):
        for mlp in self.layers:
            mlp.linear1.A.data /= mlp.linear1.A.data.norm(p=2, dim=-2, keepdim=True)
            mlp.linear2.A.data /= mlp.linear2.A.data.norm(p=2, dim=-2, keepdim=True)

    def fix_normalized_adam_gradients(self):
        for mlp in self.layers:
            remove_grad_parallel_to_subnetwork_vecs(mlp.linear1.A.data, mlp.linear1.A.grad)
            remove_grad_parallel_to_subnetwork_vecs(mlp.linear2.A.data, mlp.linear2.A.grad)<|MERGE_RESOLUTION|>--- conflicted
+++ resolved
@@ -11,7 +11,7 @@
 from spd.log import logger
 from spd.models.base import Model, SPDModel
 from spd.models.components import MLPComponents
-from spd.utils import remove_grad_parallel_to_subnetwork_vecs
+from spd.utils import remove_grad_parallel_to_subnetwork_vecs_A
 
 
 class MLP(nn.Module):
@@ -161,15 +161,7 @@
         all_A_pairs = [
             (self.layers[i].linear1.A, self.layers[i].linear2.A) for i in range(self.n_layers)
         ]
-<<<<<<< HEAD
-        As = [
-            A / (A.norm(p=2, dim=-2, keepdim=True) + 1e-12)
-            for A_pair in all_A_pairs
-            for A in A_pair
-        ]
-=======
         As = [A for A_pair in all_A_pairs for A in A_pair]
->>>>>>> ac9e6858
         assert len(As) == self.n_param_matrices
         return As
 
@@ -262,5 +254,5 @@
 
     def fix_normalized_adam_gradients(self):
         for mlp in self.layers:
-            remove_grad_parallel_to_subnetwork_vecs(mlp.linear1.A.data, mlp.linear1.A.grad)
-            remove_grad_parallel_to_subnetwork_vecs(mlp.linear2.A.data, mlp.linear2.A.grad)+            remove_grad_parallel_to_subnetwork_vecs_A(mlp.linear1.A.data, mlp.linear1.A.grad)
+            remove_grad_parallel_to_subnetwork_vecs_A(mlp.linear2.A.data, mlp.linear2.A.grad)