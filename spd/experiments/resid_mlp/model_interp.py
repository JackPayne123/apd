--- conflicted
+++ resolved
@@ -8,6 +8,7 @@
     plot_2d_snr,
     plot_individual_feature_response,
     plot_virtual_weights,
+    relu_contribution_plot,
 )
 from spd.experiments.resid_mlp.resid_mlp_dataset import ResidualMLPDataset
 from spd.experiments.resid_mlp.train_resid_mlp import ResidMLPTrainConfig
@@ -15,16 +16,11 @@
 from spd.utils import set_seed
 
 # %% Load model and config
-<<<<<<< HEAD
-model = "resid_mlp_identity_act_plus_resid_n-instances8_n-features20_d-resid200_d-mlp10_n-layers1_seed0_p0.05_random_embedding_True_identity_embedding_False_bias_False_False"
-path = REPO_ROOT / "spd/experiments/resid_mlp/out" / model / "target_model.pth"
-=======
 # path = (
 #     REPO_ROOT
 #     / "spd/experiments/resid_mlp/out/resid_mlp_identity_act_plus_resid_n-instances2_n-features100_d-resid1000_d-mlp50_n-layers1_seed0/target_model.pth"
 # )
 path: ModelPath = "wandb:spd-train-resid-mlp/runs/njgvwytn"
->>>>>>> b8ccf3b0
 
 set_seed(0)
 device = "cuda" if torch.cuda.is_available() else "cpu"
@@ -49,18 +45,17 @@
 fig = plot_individual_feature_response(
     model,
     device,
-    task_config,
+    task_config_dict,
     sweep=False,
 )
 fig = plot_individual_feature_response(
     model,
     device,
-    task_config,
+    task_config_dict,
     sweep=True,
 )
 plt.show()
 
-<<<<<<< HEAD
 # %% Show connection strength between ReLUs and features
 virtual_weights = calculate_virtual_weights(model=model, device=device)
 fig, (ax1, ax2) = plt.subplots(2, 1, figsize=(10, 5), constrained_layout=True)  # type: ignore
@@ -70,8 +65,6 @@
 )
 plt.show()
 
-=======
->>>>>>> b8ccf3b0
 # %% Calculate S/N ratio for 1 and 2 active features.
 fig = plot_2d_snr(model, device)
 plt.show()
