import json
import os

import matplotlib.pyplot as plt
import numpy as np
import torch

from spd.experiments.resid_mlp.train_resid_mlp import (
    ResidMLPTrainConfig,
    ResidualMLPConfig,
    run_train,
)
from spd.settings import REPO_ROOT
from spd.utils import set_seed


def train_on_test_data(
    n_instances: int,
    n_steps: int,
    d_embed: int,
    p: float,
    bias: bool,
    n_features: int,
    d_mlp: int,
    fixed_random_embedding: bool,
    fixed_identity_embedding: bool,
) -> dict[int, float]:
    device = "cuda" if torch.cuda.is_available() else "cpu"
    config = ResidMLPTrainConfig(
        wandb_project=None,
        seed=0,
        resid_mlp_config=ResidualMLPConfig(
            n_instances=n_instances,
            n_features=n_features,
            d_embed=d_embed,
            d_mlp=d_mlp,
            n_layers=1,
            act_fn_name="relu",
            apply_output_act_fn=False,
            in_bias=bias,
            out_bias=bias,
        ),
        feature_probability=p,
        importance_val=None,
        batch_size=256,
        steps=n_steps,
        print_freq=100,
        lr=3e-3,
        lr_schedule="cosine",
        fixed_random_embedding=fixed_random_embedding,
        fixed_identity_embedding=fixed_identity_embedding,
        n_batches_final_losses=100,
    )

    set_seed(config.seed)
    loss = run_train(config, device)
<<<<<<< HEAD
    loss_dict = {i: loss[i].item() for i in range(n_instances)}
=======
    loss_as_previously_computed = loss * config.resid_mlp_config.n_features
    loss_dict = {i: loss_as_previously_computed[i].item() for i in range(n_instances)}
>>>>>>> b8ccf3b0
    return loss_dict


def plot_loss_curve(ax: plt.Axes, losses: dict[int, dict[int, float]], label: str):
    xvals = np.array(list(losses.keys()))
    # 2D array of y vals, due to instance dimension
    yvals = np.array([list(losses[x].values()) for x in xvals])
    yvals_mean = yvals.mean(axis=1)
    yvals_lower = yvals.min(axis=1)
    yvals_upper = yvals.max(axis=1)
    ax.plot(xvals, yvals_mean, label=label)
    ax.fill_between(xvals, yvals_lower, yvals_upper, alpha=0.2)


def naive_loss(n_features: int, d_mlp: int, p: float, bias: bool, embed: str) -> float:
    if embed == "random":
        if bias:
            return (n_features - d_mlp) * (8 - 3 * p) * p / 48
        else:
            return (n_features - d_mlp) * p / 6
    elif embed == "trained":
        if bias:
            return (n_features - d_mlp) * (4 - 3 * p) * p / 48
        else:
            return (n_features - d_mlp) * p / 12
    else:
        raise ValueError(f"Unknown embedding type {embed}")


if __name__ == "__main__":
    out_dir = REPO_ROOT / "spd/experiments/resid_mlp/out"
    os.makedirs(out_dir, exist_ok=True)
    n_instances = 20
    n_features = 20
    d_mlp = 10
    d_embed = None
    n_steps = None
    # Scale d_embed
    p = 0.05
    fig, axes = plt.subplots(nrows=2, ncols=2, figsize=(10, 10), constrained_layout=True)
    fig.suptitle(f"Loss scaling with d_embed. Using {n_instances} instances")
    d_embeds = [10_000, 5_000, 2_000, 1000, 500, 200, 100, 50]
    for bias in [False, True]:
        for i, embed in enumerate(["random", "trained"]):
            print(f"Quadrant {bias=} and {embed=}")
            losses = {}
            fixed_random_embedding = embed == "random"
            fixed_identity_embedding = embed == "identity"
            for n_steps in [10_000, 1000, 100]:
                losses[n_steps] = {}
                for d_embed in d_embeds:
                    print(f"Run {n_steps} steps, {d_embed} d_embed")
                    losses[n_steps][d_embed] = train_on_test_data(
                        n_instances=n_instances,
                        n_steps=n_steps,
                        d_embed=d_embed,
                        p=p,
                        bias=bias,
                        n_features=n_features,
                        d_mlp=d_mlp,
                        fixed_random_embedding=fixed_random_embedding,
                        fixed_identity_embedding=fixed_identity_embedding,
                    )
            title_str = f"W_E={embed}_{bias=}_{n_features=}_{d_mlp=}_{p=}"
            with open(out_dir / f"losses_scale_embed_{title_str}.json", "w") as f:
                json.dump(losses, f)
            # Make plot
            ax = axes[int(bias), i]  # type: ignore
            ax.set_title(title_str, fontsize=8)
            naive_losses = naive_loss(n_features, d_mlp, p, bias, embed)
            ax.axhline(
                naive_losses, color="k", linestyle="--", label=f"Naive loss {naive_losses:.2e}"
            )
            for n_steps in losses:
                plot_loss_curve(ax, losses[n_steps], label=f"{n_steps} steps")
            ax.set_yscale("log")
            ax.set_xscale("log")
            ax.set_xlabel("d_embed")
            ax.set_ylabel("Loss L")
            ax.legend(loc="upper center")
            fig.savefig(out_dir / "loss_scaling_resid_mlp_training_d_embed.png")
    print("Saved plot to", out_dir / "loss_scaling_resid_mlp_training_d_embed.png")
    plt.show()

    # Scale p
    d_embed = 10 * n_features
    fig, axes = plt.subplots(nrows=2, ncols=2, figsize=(10, 10), constrained_layout=True)
    fig.suptitle(f"Loss scaling with p. Using {n_instances} instances")
    ps = np.array([0.01, 0.03, 0.05, 0.075, 0.1, 0.5, 1.0])
    for bias in [False, True]:
        for i, embed in enumerate(["random", "trained"]):
            losses = {}
            fixed_random_embedding = embed == "random"
            fixed_identity_embedding = embed == "identity"
            print(f"Quadrant {bias=} and {embed=}")
            for n_steps in [10_000, 1000, 100]:
                losses[n_steps] = {}
                for p in ps:
                    print(f"Run {n_steps} steps, {p} p")
                    losses[n_steps][p] = train_on_test_data(
                        n_instances=n_instances,
                        n_steps=n_steps,
                        d_embed=d_embed,
                        p=p,
                        bias=bias,
                        n_features=n_features,
                        d_mlp=d_mlp,
                        fixed_random_embedding=fixed_random_embedding,
                        fixed_identity_embedding=fixed_identity_embedding,
                    )
            title_str = f"W_E={embed}_{bias=}_{n_features=}_{d_mlp=}_{d_embed=}"
            with open(out_dir / f"losses_scale_p_{title_str}.json", "w") as f:
                json.dump(losses, f)
            # Make plot
            ax = axes[int(bias), i]  # type: ignore
            ax.set_title(title_str, fontsize=8)
            scaled_naive_losses = [naive_loss(n_features, d_mlp, p, bias, embed) / p for p in ps]
            ax.plot(ps, scaled_naive_losses, color="k", linestyle="--", label="Naive loss (scaled)")
            for n_steps in losses:
                scaled_loss = {
                    p: {i: losses[n_steps][p][i] / p for i in range(n_instances)} for p in ps
                }
                plot_loss_curve(ax, scaled_loss, label=f"{n_steps} steps")
            ax.set_yscale("log")
            ax.set_xscale("log")
            ax.set_xlabel("p")
            ax.set_ylabel("Scaled loss L / p")
            ax.legend(loc="upper center")
            fig.savefig(out_dir / "loss_scaling_resid_mlp_training_p.png")
    print("Saved plot to", out_dir / "loss_scaling_resid_mlp_training_p.png")
    plt.show()<|MERGE_RESOLUTION|>--- conflicted
+++ resolved
@@ -54,12 +54,7 @@
 
     set_seed(config.seed)
     loss = run_train(config, device)
-<<<<<<< HEAD
     loss_dict = {i: loss[i].item() for i in range(n_instances)}
-=======
-    loss_as_previously_computed = loss * config.resid_mlp_config.n_features
-    loss_dict = {i: loss_as_previously_computed[i].item() for i in range(n_instances)}
->>>>>>> b8ccf3b0
     return loss_dict
 
 
