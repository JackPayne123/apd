--- conflicted
+++ resolved
@@ -82,19 +82,8 @@
         if self.bias2 is not None:
             out2 = out2 + self.bias2
 
-<<<<<<< HEAD
-        pre_acts = {
-            "linear1": x,
-            "linear2": out1,
-        }
-        post_acts = {
-            "linear1": out1_pre_act_fn,
-            "linear2": out2,
-        }
-=======
         pre_acts = {"linear1": x, "linear2": out1}
         post_acts = {"linear1": out1_pre_act_fn, "linear2": out2}
->>>>>>> 9f46cb83
         return out2, pre_acts, post_acts
 
 
