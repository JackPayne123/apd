--- conflicted
+++ resolved
@@ -624,53 +624,6 @@
 # features? Would explain scrubbed and antiscrubbed bimodality,
 # and random (which is just scrubbed + antiscrubbed) too.
 
-<<<<<<< HEAD
-# fig, ax = plt.subplots(figsize=(15, 5))
-# log_bins: list[float] = np.geomspace(1e-7, loss_zero.max().item(), 50).tolist()
-# ax.hist(
-#     loss_spd,
-#     bins=log_bins,
-#     label="APD (top-k)",
-#     histtype="step",
-#     lw=2,
-#     color=color_palette[4],
-# )
-# ax.axvline(loss_spd.mean().item(), color=color_palette[4], linestyle="--")
-# ax.hist(
-#     loss_scrubbed,
-#     bins=log_bins,
-#     label="APD (scrubbed)",
-#     histtype="step",
-#     lw=2,
-#     color=color_palette[1],
-# )
-# ax.axvline(loss_scrubbed.mean().item(), color=color_palette[1], linestyle="--")
-# ax.hist(
-#     loss_antiscrubbed,
-#     bins=log_bins,
-#     label="APD (anti-scrubbed)",
-#     histtype="step",
-#     lw=2,
-#     color=color_palette[2],
-# )
-# ax.axvline(loss_antiscrubbed.mean().item(), color=color_palette[2], linestyle="--")
-# # ax.hist(loss_random, bins=log_bins, label="APD (random)", histtype="step")
-# # ax.hist(loss_zero, bins=log_bins, label="APD (zero)", histtype="step")
-# ax.axvline(loss_naive, color=color_palette[3], linestyle="--", label="Monosemantic neuron solution")
-# ax.legend()
-# ax.set_ylabel(f"Count (out of {batch_size * n_batches} samples)")
-# ax.set_xlabel("MSE loss with target model output")
-# ax.set_xscale("log")
-
-# # Remove spines
-# ax.spines["top"].set_visible(False)
-# ax.spines["right"].set_visible(False)
-
-# # fig.suptitle("Losses when scrubbing set of parameter components")
-# fig.savefig(out_dir / "resid_mlp_scrub_hist.png", bbox_inches="tight", dpi=300)
-# print(f"Saved figure to {out_dir / 'resid_mlp_scrub_hist.png'}")
-# fig.show()
-=======
 fig, ax = plt.subplots(figsize=(15, 5))
 log_bins: list[float] = np.geomspace(1e-7, loss_zero.max().item(), 50).tolist()  # type: ignore
 ax.hist(
@@ -708,15 +661,14 @@
 ax.set_xlabel("MSE loss with target model output")
 ax.set_xscale("log")
 
-# Remove spines
-ax.spines["top"].set_visible(False)
-ax.spines["right"].set_visible(False)
-
-# fig.suptitle("Losses when scrubbing set of parameter components")
-fig.savefig(out_dir / "resid_mlp_scrub_hist.png", bbox_inches="tight", dpi=300)
-print(f"Saved figure to {out_dir / 'resid_mlp_scrub_hist.png'}")
-fig.show()
->>>>>>> 9a4aa882
+# # Remove spines
+# ax.spines["top"].set_visible(False)
+# ax.spines["right"].set_visible(False)
+
+# # fig.suptitle("Losses when scrubbing set of parameter components")
+# fig.savefig(out_dir / "resid_mlp_scrub_hist.png", bbox_inches="tight", dpi=300)
+# print(f"Saved figure to {out_dir / 'resid_mlp_scrub_hist.png'}")
+# fig.show()
 
 
 # %% "Forgetting"-style test for Lee. Let's say we want to ablate performance for all odd features,
