--- conflicted
+++ resolved
@@ -364,7 +364,6 @@
         log_data["loss/total"] = total_loss.item()
         log_data.update(loss_terms)
 
-<<<<<<< HEAD
         with torch.inference_mode():
             # --- Logging --- #
             if step % config.print_freq == 0:
@@ -381,38 +380,16 @@
                 unmasked_component_logits, _ = model.forward_with_components(
                     batch, components=components, masks=None
                 )
-=======
-        # --- Logging --- #
-        if step % config.print_freq == 0:
-            tqdm.write(f"--- Step {step} ---")
-            tqdm.write(f"LR: {step_lr:.6f}")
-            tqdm.write(f"Total Loss: {log_data['loss/total']:.7f}")
-            for name, value in loss_terms.items():
-                if value is not None:
-                    tqdm.write(f"{name}: {value:.7f}")
-
-            for layer_name, layer_alive_components in alive_components.items():
-                if step == 0:
-                    # Just say that all components are alive for the first step.
-                    log_data[f"{layer_name}/n_alive_components_01"] = config.m
-                else:
-                    log_data[f"{layer_name}/n_alive_components_01"] = (
-                        layer_alive_components.sum().item()
-                    )
-                alive_components[layer_name] = torch.zeros(config.m, device=device).bool()
-
-            mean_n_active_components_per_token = component_activation_statistics(
-                model=model, dataloader=eval_loader, n_steps=n_eval_steps, device=device
-            )[0]
-            tqdm.write(f"Mean n active components per token: {mean_n_active_components_per_token}")
-
-            masked_component_logits, _ = model.forward_with_components(
-                batch, components=components, masks=masks
-            )
-            unmasked_component_logits, _ = model.forward_with_components(
-                batch, components=components, masks=None
-            )
->>>>>>> a2a51766
+
+                for layer_name, layer_alive_components in alive_components.items():
+                    if step == 0:
+                        # Just say that all components are alive for the first step.
+                        log_data[f"{layer_name}/n_alive_components_01"] = config.m
+                    else:
+                        log_data[f"{layer_name}/n_alive_components_01"] = (
+                            layer_alive_components.sum().item()
+                        )
+                    alive_components[layer_name] = torch.zeros(config.m, device=device).bool()
 
                 ####### kl div vs target logits #######
                 target_logits, _ = model.forward(batch)
