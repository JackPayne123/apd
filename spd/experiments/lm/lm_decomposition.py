--- conflicted
+++ resolved
@@ -426,30 +426,14 @@
                     batch, components=components, masks=None
                 )
 
-<<<<<<< HEAD
                 for layer_name, layer_alive_components in alive_components.items():
                     if step == 0:
-                        # Just say that all components are alive for the first step.
-                        log_data[f"{layer_name}/n_alive_components_01"] = config.m
-                    else:
-                        log_data[f"{layer_name}/n_alive_components_01"] = (
-                            layer_alive_components.sum().item()
-                        )
+                        break
+                    log_data[f"{layer_name}/n_alive_components_01"] = (
+                        layer_alive_components.sum().item()
+                    )
                     alive_components[layer_name] = torch.zeros(config.m, device=device).bool()
 
-                ####### kl div vs target logits #######
-=======
-            for layer_name, layer_alive_components in alive_components.items():
-                if step == 0:
-                    break
-                log_data[f"{layer_name}/n_alive_components_01"] = (
-                    layer_alive_components.sum().item()
-                )
-                alive_components[layer_name] = torch.zeros(config.m, device=device).bool()
-
-            ####### kl div vs target logits #######
-            with torch.no_grad():
->>>>>>> 65907cdc
                 target_logits, _ = model.forward(batch)
 
                 unmasked_kl_loss = calc_kl_divergence_lm(
