#### Topk
<<<<<<< HEAD
# wandb_project: spd-piecewise
# wandb_run_name: null
# wandb_run_name_prefix: "rp_"
# spd_type: rank_penalty
# unit_norm_matrices: false
# seed: 0
# topk: 0.114
# batch_size: 10000
# batch_topk: true
# param_match_coeff: 0.5
# topk_recon_coeff: 1
# topk_l2_coeff: null
# schatten_coeff: 0.7
# pnorm: 1.0
# lr: 0.01
# steps: 50_000
# print_freq: 500
# image_freq: 5_000
# slow_images: true
# save_freq: 50_000
# lr_warmup_pct: 0.004
# lr_schedule: cosine
# task_config:
#   task_name: piecewise
#   n_functions: 2
#   neurons_per_function: 3
#   n_layers: 1
#   feature_probability: 0.05
#   range_min: 0
#   range_max: 5
#   k: 2
#   init_scale: 1.0
#   simple_bias: false
#   handcoded_AB: false
=======
wandb_project: spd-piecewise
wandb_run_name: null
wandb_run_name_prefix: "rp_"
spd_type: rank_penalty
unit_norm_matrices: false
seed: 0
topk: 0.114
batch_size: 10000
batch_topk: true
param_match_coeff: 0.5
topk_recon_coeff: 1
topk_l2_coeff: null
schatten_pnorm: 1.0
schatten_coeff: 0.7
pnorm: 1.0
lr: 0.01
steps: 50_000
print_freq: 500
image_freq: 5_000
slow_images: true
save_freq: 50_000
lr_warmup_pct: 0.004
lr_schedule: cosine
task_config:
  task_name: piecewise
  n_functions: 2
  neurons_per_function: 3
  n_layers: 1
  feature_probability: 0.05
  range_min: 0
  range_max: 5
  k: 2
  init_scale: 1.0
  simple_bias: false
  handcoded_AB: false
>>>>>>> f1d436b0

###### Lp 2f_3n_1l
# wandb_project: spd-piecewise
# wandb_run_name: null
# wandb_run_name_prefix: "rp_"
# spd_type: rank_penalty
# unit_norm_matrices: false
# m: null
# seed: 0
# topk: null
# batch_size: 512
# pnorm: 0.3
# lp_sparsity_coeff: 10
# param_match_coeff: 1
# out_recon_coeff: 1e3
# schatten_pnorm: 1.0
# schatten_coeff: 10
# lr: 0.01
# steps: 30_000
# print_freq: 500
# image_freq: 5_000
# slow_images: true
# save_freq: 30_000
# lr_warmup_pct: 0.004
# lr_schedule: cosine
# task_config:
#   task_name: piecewise
#   n_functions: 2
#   neurons_per_function: 3
#   n_layers: 1
#   feature_probability: 0.05
#   range_min: 0
#   range_max: 5
#   k: 2
#   init_scale: 1.0
#   simple_bias: false
#   handcoded_AB: false

###### Rank one 2f_6n_2l
wandb_project: spd-piecewise
wandb_run_name: null
wandb_run_name_prefix: "rp_"
spd_type: rank_penalty
unit_norm_matrices: false
m: null
seed: 0
topk: null
batch_size: 512
pnorm: 0.3
lp_sparsity_coeff: 10
param_match_coeff: 1
out_recon_coeff: 1e3
schatten_pnorm: 1.0
schatten_coeff: 10
lr: 0.01
steps: 30_000
print_freq: 500
image_freq: 5_000
slow_images: true
save_freq: 30_000
lr_warmup_pct: 0.004
lr_schedule: cosine
task_config:
  task_name: piecewise
  n_functions: 2
  neurons_per_function: 6
  n_layers: 1
  feature_probability: 0.05
  range_min: 0
  range_max: 5
  k: 2
  init_scale: 1.0
  simple_bias: false
  handcoded_AB: true

###### Lp 4f_2l (not validated)
# wandb_project: spd-piecewise
# wandb_run_name: null
# wandb_run_name_prefix: "rp_"
# spd_type: rank_penalty
# unit_norm_matrices: false
# m: null
# seed: 0
# topk: null
# batch_size: 512
# pnorm: 0.3
# lp_sparsity_coeff: 10
# param_match_coeff: 1
# out_recon_coeff: 1e3
# schatten_pnorm: 1.0
# schatten_coeff: 10
# lr: 0.01
# steps: 30_000
# print_freq: 500
# image_freq: 5_000
# slow_images: true
# save_freq: 30_000
# lr_warmup_pct: 0.004
# lr_schedule: cosine
# task_config:
#   task_name: piecewise
#   n_functions: 4
#   neurons_per_function: 10
#   n_layers: 2
#   feature_probability: 0.05
#   range_min: 0
#   range_max: 5
#   k: 4
#   init_scale: 1.0
#   simple_bias: false
#   handcoded_AB: false

####### topk with larger n_functions and neurons
# wandb_project: spd-piecewise
# wandb_run_name: null
# wandb_run_name_prefix: "rp"
# spd_type: rank_penalty
# unit_norm_matrices: false
# seed: 0
# topk: 0.625
# batch_size: 2048
# batch_topk: true
# param_match_coeff: 5.0
# topk_recon_coeff: 0.1
# topk_l2_coeff: null
# schatten_coeff: 3e-1
# pnorm: null
# lr: 0.01
# steps: 50_000
# print_freq: 500
# image_freq: 10_000
# slow_images: true
# save_freq: 50_000
# lr_warmup_pct: 0.004
# lr_schedule: cosine
# task_config:
#   task_name: piecewise
#   n_functions: 10
#   neurons_per_function: 10
#   n_layers: 1
#   feature_probability: 0.05
#   range_min: 0
#   range_max: 5
#   k: 10
#   init_scale: 1.0
#   simple_bias: false
#   handcoded_AB: false<|MERGE_RESOLUTION|>--- conflicted
+++ resolved
@@ -1,5 +1,4 @@
 #### Topk
-<<<<<<< HEAD
 # wandb_project: spd-piecewise
 # wandb_run_name: null
 # wandb_run_name_prefix: "rp_"
@@ -34,7 +33,6 @@
 #   init_scale: 1.0
 #   simple_bias: false
 #   handcoded_AB: false
-=======
 wandb_project: spd-piecewise
 wandb_run_name: null
 wandb_run_name_prefix: "rp_"
@@ -70,7 +68,6 @@
   init_scale: 1.0
   simple_bias: false
   handcoded_AB: false
->>>>>>> f1d436b0
 
 ###### Lp 2f_3n_1l
 # wandb_project: spd-piecewise
