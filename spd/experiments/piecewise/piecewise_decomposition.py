"""Linear decomposition script."""

import json
from functools import partial
from pathlib import Path

import fire
import matplotlib.pyplot as plt
import torch
import wandb
import yaml
from jaxtyping import Float
from torch import Tensor
from tqdm import tqdm

from spd.experiments.piecewise.models import (
    PiecewiseFunctionSPDFullRankTransformer,
    PiecewiseFunctionSPDRankPenaltyTransformer,
    PiecewiseFunctionSPDTransformer,
    PiecewiseFunctionTransformer,
)
from spd.experiments.piecewise.piecewise_dataset import PiecewiseDataset
from spd.experiments.piecewise.plotting import (
    plot_components,
    plot_components_fullrank,
    plot_model_functions,
    plot_piecewise_network,
)
from spd.experiments.piecewise.trig_functions import generate_trig_functions
from spd.log import logger
from spd.plotting import plot_subnetwork_attributions_statistics, plot_subnetwork_correlations
from spd.run_spd import (
    Config,
    PiecewiseConfig,
    calc_recon_mse,
    get_common_run_name_suffix,
    optimize,
)
from spd.utils import (
    BatchedDataLoader,
    init_wandb,
    load_config,
    save_config_to_wandb,
    set_seed,
)

wandb.require("core")


def piecewise_plot_results_fn(
    model: PiecewiseFunctionSPDTransformer | PiecewiseFunctionSPDFullRankTransformer,
    target_model: PiecewiseFunctionTransformer | None,
    step: int,
    out_dir: Path | None,
    device: str,
    config: Config,
    topk_mask: Float[Tensor, " batch_size k"] | None,
    dataloader: BatchedDataLoader[tuple[Float[Tensor, " n_inputs"], Float[Tensor, ""]]]
    | None = None,
    **_,
) -> dict[str, plt.Figure]:
    assert isinstance(config.task_config, PiecewiseConfig)
    slow_images = config.slow_images
    fig_dict = {}
    # Plot functions
    if config.topk is not None:
        fig_dict_functions = plot_model_functions(
            spd_model=model,
            target_model=target_model,
            attribution_type=config.attribution_type,
            spd_type=config.spd_type,
            device=device,
            start=config.task_config.range_min,
            stop=config.task_config.range_max,
            print_info=False,
            distil_from_target=config.distil_from_target,
        )
        fig_dict.update(fig_dict_functions)
        fig_dict_network = plot_piecewise_network(model)
        fig_dict.update(fig_dict_network)

    if config.topk is not None:
        if dataloader is not None:
            # Plot correlations
            fig_dict_correlations = plot_subnetwork_correlations(
                dataloader=dataloader,
                spd_model=model,
                config=config,
                device=device,
            )
            fig_dict.update(fig_dict_correlations)

        assert topk_mask is not None
        # Plot subnet attribution statistics
        fig_dict_attributions = plot_subnetwork_attributions_statistics(topk_mask=topk_mask)
        fig_dict.update(fig_dict_attributions)

    # Plot components
    if config.task_config.n_layers == 1:
        if isinstance(
            model,
            PiecewiseFunctionSPDFullRankTransformer | PiecewiseFunctionSPDRankPenaltyTransformer,
        ):
            fig_dict_components = plot_components_fullrank(
                model=model, step=step, out_dir=out_dir, slow_images=slow_images
            )
            fig_dict.update(fig_dict_components)
        elif isinstance(model, PiecewiseFunctionSPDTransformer):
            fig_dict_components = plot_components(
                model=model, step=step, out_dir=out_dir, device=device, slow_images=slow_images
            )
            fig_dict.update(fig_dict_components)
        else:
            tqdm.write(f"Skipping component plots for {type(model)}")
    else:
        tqdm.write("Skipping component plots for >1 layer models")
    # Save plots to files
    if out_dir:
        for k, v in fig_dict.items():
            out_file = out_dir / f"{k}_s{step}.png"
            v.savefig(out_file, dpi=200)
            tqdm.write(f"Saved plot to {out_file}")
    return fig_dict


def get_run_name(config: Config) -> str:
    """Generate a run name based on the config."""
    if config.wandb_run_name:
        run_suffix = config.wandb_run_name
    else:
        assert isinstance(config.task_config, PiecewiseConfig)
        run_suffix = get_common_run_name_suffix(config)
        if config.task_config.target_seed is not None:
            run_suffix += f"target-seed{config.task_config.target_seed}_"
        if config.task_config.handcoded_AB:
            run_suffix += "hAB_"
        run_suffix += f"lay{config.task_config.n_layers}"

    return config.wandb_run_name_prefix + run_suffix


def get_model_and_dataloader(
    config: Config,
    device: str,
    out_dir: Path | None = None,
) -> tuple[
    PiecewiseFunctionTransformer,
    PiecewiseFunctionSPDTransformer
    | PiecewiseFunctionSPDFullRankTransformer
    | PiecewiseFunctionSPDRankPenaltyTransformer,
    BatchedDataLoader[tuple[Float[Tensor, " n_inputs"], Float[Tensor, ""]]],
    BatchedDataLoader[tuple[Float[Tensor, " n_inputs"], Float[Tensor, ""]]],
]:
    """Set up the piecewise models and dataset."""
    assert isinstance(config.task_config, PiecewiseConfig)
    target_seed = (
        config.task_config.target_seed
        if config.task_config.target_seed is not None
        else config.seed
    )
    # Set seed for function generation and handcoded parameter setting
    set_seed(target_seed)
    functions, function_params = generate_trig_functions(config.task_config.n_functions)

    if out_dir:
        with open(out_dir / "function_params.json", "w") as f:
            json.dump(function_params, f, indent=4)
        logger.info(f"Saved function params to {out_dir / 'function_params.json'}")

    piecewise_model = PiecewiseFunctionTransformer.from_handcoded(
        functions=functions,
        neurons_per_function=config.task_config.neurons_per_function,
        n_layers=config.task_config.n_layers,
        range_min=config.task_config.range_min,
        range_max=config.task_config.range_max,
        seed=config.seed,
        simple_bias=config.task_config.simple_bias,
        decompose_bias=config.task_config.decompose_bias,
    ).to(device)
    piecewise_model.eval()

    # Assert that the output bias is 0
    for i in range(piecewise_model.n_layers):
        assert torch.allclose(
            piecewise_model.mlps[i].output_layer.bias,
            torch.zeros_like(piecewise_model.mlps[i].output_layer.bias),
        )

    # For rank 1, we initialise with the input biases from the original model
    input_biases = [
        piecewise_model.mlps[i].input_layer.bias.detach().clone()
        for i in range(piecewise_model.n_layers)
    ]

    set_seed(config.seed)
<<<<<<< HEAD
    if config.spd_type == "full_rank" or config.spd_type == "rank_penalty":
        model_class = (
            PiecewiseFunctionSPDFullRankTransformer
            if config.spd_type == "full_rank"
            else PiecewiseFunctionSPDRankPenaltyTransformer
        )
        piecewise_model_spd = model_class(
=======
    if config.spd_type == "full_rank":
        piecewise_model_spd = PiecewiseFunctionSPDFullRankTransformer(
>>>>>>> 0e514436
            n_inputs=piecewise_model.n_inputs,
            d_mlp=piecewise_model.d_mlp,
            n_layers=piecewise_model.n_layers,
            k=config.task_config.k,
            init_scale=config.task_config.init_scale,
            decompose_bias=config.task_config.decompose_bias,
        )
        if config.task_config.handcoded_AB:
            logger.info("Setting handcoded A and B matrices (!)")
            rank_one_spd_model = PiecewiseFunctionSPDTransformer(
                n_inputs=piecewise_model.n_inputs,
                d_mlp=piecewise_model.d_mlp,
                n_layers=piecewise_model.n_layers,
                k=config.task_config.k,
                init_scale=config.task_config.init_scale,
                input_biases=input_biases,
            )
            rank_one_spd_model.set_handcoded_spd_params(piecewise_model)
            piecewise_model_spd.set_handcoded_spd_params(rank_one_spd_model)
        if config.distil_from_target:
            piecewise_model_spd.set_subnet_to_target(piecewise_model)

        for i in range(piecewise_model_spd.n_layers):
            # Assert output bias is 0
            assert piecewise_model_spd.mlps[i].linear2.bias is None or torch.allclose(
                piecewise_model_spd.mlps[i].linear2.bias,
                torch.zeros_like(piecewise_model_spd.mlps[i].linear2.bias),
            )
    else:
        piecewise_model_spd = PiecewiseFunctionSPDTransformer(
            n_inputs=piecewise_model.n_inputs,
            d_mlp=piecewise_model.d_mlp,
            n_layers=piecewise_model.n_layers,
            k=config.task_config.k,
            init_scale=config.task_config.init_scale,
            input_biases=input_biases,
        )
        if config.task_config.handcoded_AB:
            logger.info("Setting handcoded A and B matrices (!)")
            piecewise_model_spd.set_handcoded_spd_params(piecewise_model)

    # Copy biases for rank penalty
    if config.spd_type == "rank_penalty":
        for i in range(piecewise_model_spd.n_layers):
            piecewise_model_spd.mlps[i].linear1.bias.data = (
                piecewise_model.mlps[i].input_layer.bias.data.detach().clone()
            )

    piecewise_model_spd.to(device)

    # Set requires_grad to False for params we want to fix (embeds, sometimes biases)
    for i in range(piecewise_model_spd.n_layers):
        if config.spd_type == "full_rank" and not config.task_config.decompose_bias:
            piecewise_model_spd.mlps[i].linear1.bias.requires_grad_(False)
        elif config.spd_type == "rank_one":
            piecewise_model_spd.mlps[i].bias1.requires_grad_(False)
        elif config.spd_type == "rank_penalty":
            piecewise_model_spd.mlps[i].linear1.bias.requires_grad_(False)
        else:
            logger.warning(f"Not fixing bias for {config.spd_type}")

    piecewise_model_spd.W_E.requires_grad_(False)
    piecewise_model_spd.W_U.requires_grad_(False)

    train_dataset_seed = (
        config.task_config.dataset_seed
        if config.task_config.dataset_seed is not None
        else config.seed
    )
    dataset = PiecewiseDataset(
        n_inputs=piecewise_model.n_inputs,
        functions=functions,
        feature_probability=config.task_config.feature_probability,
        range_min=config.task_config.range_min,
        range_max=config.task_config.range_max,
        batch_size=config.batch_size,
        return_labels=False,
        dataset_seed=train_dataset_seed,
    )
    dataloader = BatchedDataLoader(dataset)

    test_dataset = PiecewiseDataset(
        n_inputs=piecewise_model.n_inputs,
        functions=functions,
        feature_probability=config.task_config.feature_probability,
        range_min=config.task_config.range_min,
        range_max=config.task_config.range_max,
        batch_size=config.batch_size,
        return_labels=True,
        dataset_seed=train_dataset_seed + 1,
    )
    test_dataloader = BatchedDataLoader(test_dataset)

    return piecewise_model, piecewise_model_spd, dataloader, test_dataloader


def main(
    config_path_or_obj: Path | str | Config, sweep_config_path: Path | str | None = None
) -> None:
    config = load_config(config_path_or_obj, config_model=Config)

    if config.wandb_project:
        config = init_wandb(config, config.wandb_project, sweep_config_path)
        save_config_to_wandb(config)

    set_seed(config.seed)
    logger.info(config)

    run_name = get_run_name(config)
    if config.wandb_project:
        assert wandb.run, "wandb.run must be initialized before training"
        wandb.run.name = run_name

    device = "cuda" if torch.cuda.is_available() else "cpu"
    logger.info(f"Using device: {device}")
    assert isinstance(config.task_config, PiecewiseConfig)
    assert config.task_config.k is not None

    out_dir = Path(__file__).parent / "out" / run_name
    out_dir.mkdir(parents=True, exist_ok=True)

    with open(out_dir / "final_config.yaml", "w") as f:
        yaml.dump(config.model_dump(mode="json"), f, indent=2)

    piecewise_model, piecewise_model_spd, dataloader, test_dataloader = get_model_and_dataloader(
        config, device, out_dir
    )

    # Evaluate the hardcoded model on 5 batches to get the labels
    n_batches = 5
    loss = 0

    for i, (batch, labels) in enumerate(test_dataloader):
        if i >= n_batches:
            break
        hardcoded_out, _, _ = piecewise_model(batch.to(device))
        loss += calc_recon_mse(hardcoded_out, labels.to(device))
    loss /= n_batches
    logger.info(f"Loss of hardcoded model on 5 batches: {loss}")

    plot_results_fn = partial(
        piecewise_plot_results_fn,
        dataloader=test_dataloader,
    )

    # Map from pretrained model's `all_decomposable_params` to the SPD models'
    # `all_subnetwork_params_summed`.
    param_map = {}
    for i in range(piecewise_model_spd.n_layers):
        param_map[f"mlp_{i}.input_layer.weight"] = f"mlp_{i}.input_layer.weight"
<<<<<<< HEAD
        if config.spd_type != "rank_one" and config.task_config.decompose_bias:
=======
        if config.spd_type == "full_rank" and config.task_config.decompose_bias:
>>>>>>> 0e514436
            param_map[f"mlp_{i}.input_layer.bias"] = f"mlp_{i}.input_layer.bias"
        param_map[f"mlp_{i}.output_layer.weight"] = f"mlp_{i}.output_layer.weight"

    optimize(
        model=piecewise_model_spd,
        config=config,
        out_dir=out_dir,
        device=device,
        pretrained_model=piecewise_model,
        param_map=param_map,
        dataloader=dataloader,
        plot_results_fn=plot_results_fn,
    )

    if config.wandb_project:
        wandb.finish()


if __name__ == "__main__":
    fire.Fire(main)<|MERGE_RESOLUTION|>--- conflicted
+++ resolved
@@ -193,7 +193,6 @@
     ]
 
     set_seed(config.seed)
-<<<<<<< HEAD
     if config.spd_type == "full_rank" or config.spd_type == "rank_penalty":
         model_class = (
             PiecewiseFunctionSPDFullRankTransformer
@@ -201,10 +200,6 @@
             else PiecewiseFunctionSPDRankPenaltyTransformer
         )
         piecewise_model_spd = model_class(
-=======
-    if config.spd_type == "full_rank":
-        piecewise_model_spd = PiecewiseFunctionSPDFullRankTransformer(
->>>>>>> 0e514436
             n_inputs=piecewise_model.n_inputs,
             d_mlp=piecewise_model.d_mlp,
             n_layers=piecewise_model.n_layers,
@@ -355,11 +350,7 @@
     param_map = {}
     for i in range(piecewise_model_spd.n_layers):
         param_map[f"mlp_{i}.input_layer.weight"] = f"mlp_{i}.input_layer.weight"
-<<<<<<< HEAD
-        if config.spd_type != "rank_one" and config.task_config.decompose_bias:
-=======
         if config.spd_type == "full_rank" and config.task_config.decompose_bias:
->>>>>>> 0e514436
             param_map[f"mlp_{i}.input_layer.bias"] = f"mlp_{i}.input_layer.bias"
         param_map[f"mlp_{i}.output_layer.weight"] = f"mlp_{i}.output_layer.weight"
 
