"""Linear decomposition script."""

import json
from pathlib import Path

import fire
import matplotlib.pyplot as plt
import matplotlib.ticker as tkr
import numpy as np
import torch
import wandb
from jaxtyping import Float
from matplotlib.colors import CenteredNorm
from mpl_toolkits.axes_grid1 import make_axes_locatable
from torch import Tensor
from tqdm import tqdm

from spd.experiments.piecewise.models import (
    PiecewiseFunctionSPDTransformer,
    PiecewiseFunctionTransformer,
)
from spd.experiments.piecewise.piecewise_dataset import PiecewiseDataset
from spd.experiments.piecewise.trig_functions import generate_trig_functions
from spd.log import logger
from spd.run_spd import Config, PiecewiseConfig, calc_recon_mse, optimize
from spd.utils import (
    BatchedDataLoader,
    calc_attributions,
    init_wandb,
    load_config,
    save_config_to_wandb,
    set_seed,
)

wandb.require("core")


def plot_components(
    model: PiecewiseFunctionSPDTransformer,
    device: str,
    topk: float | None,
    step: int,
    out_dir: Path | None,
    batch_topk: bool,
    plot_individual_components: bool = False,
) -> plt.Figure:
    # Create a batch of inputs with different control bits active
    x_val = torch.tensor(2.5, device=device)
    batch_size = model.n_inputs - 1  # Assuming first input is for x_val and rest are control bits
    x = torch.zeros(batch_size, model.n_inputs, device=device)
    x[:, 0] = x_val
    x[torch.arange(batch_size), torch.arange(1, batch_size + 1)] = 1
    # Forward pass to get the output and inner activations
    out, layer_acts, inner_acts = model(x)
    # Calculate attribution scores
<<<<<<< HEAD
    attribution_scores = calc_attributions(out, inner_acts, retain_graph=False)
    attribution_scores_normed = attribution_scores / attribution_scores.std(dim=1, keepdim=True)
    # Get As and Bs and ABs
    n_layers = model.n_layers
    assert len(model.all_As()) == len(model.all_Bs()), "A and B matrices must have the same length"
    assert len(model.all_As()) % 2 == 0, "A and B matrices must have an even length (MLP in + out)"
    assert len(model.all_As()) // 2 == n_layers, "Number of A and B matrices must be 2*n_layers"
    As = model.all_As()  # Note that all_As() returns normed A matrices
    Bs = model.all_Bs()
    ABs = [torch.einsum("...fk,...kg->...fg", As[i], Bs[i]) for i in range(len(As))]
    ABs_by_k = [torch.einsum("...fk,...kg->...kfg", As[i], Bs[i]) for i in range(len(As))]

    def plot_matrix(
        ax: plt.Axes,
        matrix: torch.Tensor,
        title: str,
        xlabel: str,
        ylabel: str,
        colorbar_format: str = "%.0f",
    ) -> None:
        im = ax.matshow(matrix.detach().cpu().numpy(), cmap="coolwarm", norm=CenteredNorm())
        for (j, i), label in np.ndenumerate(matrix.detach().cpu().numpy()):
            ax.text(i, j, f"{label:.2f}", ha="center", va="center", fontsize=4)
        ax.set_xlabel(xlabel)
        if ylabel != "":
            ax.set_ylabel(ylabel)
        else:
            ax.set_yticklabels([])
        ax.set_title(title)
        divider = make_axes_locatable(ax)
        cax = divider.append_axes("right", size="1%", pad=0.05)
        fig.colorbar(im, cax=cax, format=tkr.FormatStrFormatter(colorbar_format))
        if ylabel == "Function index":
            n_functions = matrix.shape[0]
            ax.set_yticks(range(n_functions))
            ax.set_yticklabels([f"{L:.0f}" for L in range(1, n_functions + 1)])

    # Create figure with subplots using gridspec
    n_rows = 3 + model.k if plot_individual_components else 3
    n_cols = 4
    figsize = (8 * n_cols, 4 + 4 * n_rows)
    fig = plt.figure(figsize=figsize, constrained_layout=True)
    gs = fig.add_gridspec(n_rows, n_cols)
=======
    attribution_scores = calc_attributions(out, inner_acts)
    n_functions = attribution_scores.shape[0]

    # Create figure with subplots
    fig, axes_ = plt.subplots(2 * n_layers, 4, figsize=(40, 10), constrained_layout=True)
    axes: np.ndarray[plt.Axes] = axes_  # type: ignore
>>>>>>> ac9e6858
    plt.suptitle(f"Subnetwork Analysis (Step {step})")

    # Plot attribution scores
    plot_matrix(
        fig.add_subplot(gs[0, 0]),
        attribution_scores,
        "Raw attribution Scores",
        "Subnetwork index",
        "Function index",
    )
    # Plot normalized attribution scores
    plot_matrix(
        fig.add_subplot(gs[0, 1]),
        attribution_scores_normed,
        "Normalized attribution Scores",
        "Subnetwork index",
        "Function index",
    )

<<<<<<< HEAD
    assert n_layers == 1, "Current implementation only supports 1 layer"
    for n in range(n_layers):
        plot_matrix(
            fig.add_subplot(gs[0, 2]),
            As[2 * n],
            f"Normed A (W_in, layer {n})",
            "Subnetwork index",
            "Embedding index",
            "%.1f",
        )
        plot_matrix(
            fig.add_subplot(gs[0, 3]),
            Bs[2 * n + 1].T,
            f"B (W_out, layer {n})",
            "Subnetwork index",
            "Embedding index",
            "%.1f",
=======
    assert len(model.all_As()) == len(model.all_Bs()), "A and B matrices must have the same length"
    assert len(model.all_As()) % 2 == 0, "A and B matrices must have an even length (MLP in + out)"
    assert len(model.all_As()) // 2 == n_layers, "Number of A and B matrices must be 2*n_layers"

    As = model.all_As()
    Bs = model.all_Bs()
    ABs = [torch.einsum("...fk,...kg->...fg", As[i], Bs[i]) for i in range(len(As))]
    for n in range(n_layers):
        s_row = 2 * n  # the row where we put the small plots
        l_row = s_row + 1  # the row where we put the large plots
        assert n_layers == 1, "Current implementation only supports 1 layer"

        # Plot A of W_in
        im1 = axes[s_row, 2].matshow(
            As[2 * n].detach().cpu().numpy(), cmap="coolwarm", norm=CenteredNorm()
        )
        axes[s_row, 2].set_ylabel("Embedding index")
        axes[s_row, 2].set_xlabel("Subnetwork index")
        axes[s_row, 2].set_title(f"A (W_in, layer {n})")
        divider = make_axes_locatable(axes[s_row, 2])
        cax = divider.append_axes("right", size="5%", pad=0.05)
        fig.colorbar(im1, cax=cax, format=tkr.FormatStrFormatter("%.1f"))

        # Plot B of W_out
        im2 = axes[s_row, 3].matshow(
            Bs[2 * n + 1].T.detach().cpu().numpy(), cmap="coolwarm", norm=CenteredNorm()
>>>>>>> ac9e6858
        )
        plot_matrix(
            fig.add_subplot(gs[1, :2]),
            Bs[2 * n],
            f"B (W_in, layer {n})",
            "Neuron index",
            "Subnetwork index",
            "%.2f",
        )
<<<<<<< HEAD
        plot_matrix(
            fig.add_subplot(gs[1, 2:]),
            As[2 * n + 1].T,
            f"Normed A (W_out, layer {n})",
            "Neuron index",
            "",
            "%.2f",
        )
        plot_matrix(
            fig.add_subplot(gs[2, :2]),
            ABs[n],
            f"AB Product (W_in, layer {n})",
            "Neuron index",
            "Embedding index",
            "%.2f",
=======
        axes[l_row, 2].set_ylabel("Subnetwork index")
        axes[l_row, 2].set_xlabel("Neuron index")
        axes[l_row, 2].set_title(f"B (W_in, layer {n})")
        divider = make_axes_locatable(axes[l_row, 2])
        cax = divider.append_axes("right", size="5%", pad=0.05)
        fig.colorbar(im3, cax=cax, format=tkr.FormatStrFormatter("%.2f"))

        # Plot A of W_out in 2nd row
        im4 = axes[l_row, 3].matshow(
            As[2 * n + 1].T.detach().cpu().numpy(), cmap="coolwarm", norm=CenteredNorm()
        )
        axes[l_row, 3].set_ylabel("Subnetwork index")
        axes[l_row, 3].set_xlabel("Neuron index")
        axes[l_row, 3].set_title(f"A (W_out, layer {n})")
        divider = make_axes_locatable(axes[l_row, 3])
        cax = divider.append_axes("right", size="5%", pad=0.05)
        fig.colorbar(im4, cax=cax, format=tkr.FormatStrFormatter("%.2f"))

        # Plot AB product in 2nd row pos 1 and 2
        im5 = axes[l_row, 0].matshow(
            ABs[n].detach().cpu().numpy(), cmap="coolwarm", norm=CenteredNorm()
>>>>>>> ac9e6858
        )
        plot_matrix(
            fig.add_subplot(gs[2, 2:]),
            ABs[n + 1].T,
            f"AB Product Transposed (W_out.T, layer {n})",
            "Neuron index",
            "",
            "%.2f",
        )
        if plot_individual_components:
            for k in range(model.k):
                plot_matrix(
                    fig.add_subplot(gs[3 + k, :2]),
                    ABs_by_k[n][k],
                    f"AB Product (W_in, layer {n})",
                    "Neuron index",
                    "Embedding index",
                    "%.2f",
                )
                plot_matrix(
                    fig.add_subplot(gs[3 + k, 2:]),
                    ABs_by_k[n + 1][k].T,
                    f"AB Product (W_in, layer {n})",
                    "Neuron index",
                    "Embedding index",
                    "%.2f",
                )

    if out_dir:
        fig.savefig(out_dir / f"subnetwork_analysis_{step}.png", dpi=300)
        plt.close(fig)
        tqdm.write(f"Saved subnetwork analysis to {out_dir / f'subnetwork_analysis_{step}.png'}\n")

    return fig


def get_run_name(config: Config) -> str:
    """Generate a run name based on the config."""
    if config.wandb_run_name:
        run_suffix = config.wandb_run_name
    else:
        assert isinstance(config.task_config, PiecewiseConfig)
        run_suffix = (
            f"lay{config.task_config.n_layers}_"
            f"lr{config.lr}_"
            f"p{config.pnorm}_"
            f"topk{config.topk}_"
            f"topkrecon{config.topk_recon_coeff}_"
            f"lpsp{config.lp_sparsity_coeff}_"
            f"topkl2_{config.topk_l2_coeff}_"
            f"bs{config.batch_size}"
        )
        if config.task_config.handcoded_AB:
            run_suffix += "_hAB"
    return config.wandb_run_name_prefix + run_suffix


def get_model_and_dataloader(
    config: Config,
    device: str,
    out_dir: Path | None = None,
) -> tuple[
    PiecewiseFunctionTransformer,
    PiecewiseFunctionSPDTransformer,
    BatchedDataLoader[tuple[Float[Tensor, " n_inputs"], Float[Tensor, ""]]],
    BatchedDataLoader[tuple[Float[Tensor, " n_inputs"], Float[Tensor, ""]]],
]:
    """Set up the piecewise models and dataset."""
    assert isinstance(config.task_config, PiecewiseConfig)
    functions, function_params = generate_trig_functions(config.task_config.n_functions)

    if out_dir:
        with open(out_dir / "function_params.json", "w") as f:
            json.dump(function_params, f, indent=4)
        logger.info(f"Saved function params to {out_dir / 'function_params.json'}")

    piecewise_model = PiecewiseFunctionTransformer.from_handcoded(
        functions=functions,
        neurons_per_function=config.task_config.neurons_per_function,
        n_layers=config.task_config.n_layers,
        range_min=config.task_config.range_min,
        range_max=config.task_config.range_max,
        seed=config.seed,
        simple_bias=config.task_config.simple_bias,
    ).to(device)
    piecewise_model.eval()

    input_biases = [
        piecewise_model.mlps[i].input_layer.bias.detach().clone()
        for i in range(piecewise_model.n_layers)
    ]
    piecewise_model_spd = PiecewiseFunctionSPDTransformer(
        n_inputs=piecewise_model.n_inputs,
        d_mlp=piecewise_model.d_mlp,
        n_layers=piecewise_model.n_layers,
        k=config.task_config.k,
        input_biases=input_biases,
    )
    if config.task_config.handcoded_AB:
        logger.info("Setting handcoded A and B matrices (!)")
        piecewise_model_spd.set_handcoded_AB(piecewise_model)
    piecewise_model_spd.to(device)

    # Set requires_grad to False for all embeddings and all input biases
    for i in range(piecewise_model_spd.n_layers):
        piecewise_model_spd.mlps[i].bias1.requires_grad_(False)
    piecewise_model_spd.W_E.requires_grad_(False)
    piecewise_model_spd.W_U.requires_grad_(False)

    dataset = PiecewiseDataset(
        n_inputs=piecewise_model.n_inputs,
        functions=functions,
        feature_probability=config.task_config.feature_probability,
        range_min=config.task_config.range_min,
        range_max=config.task_config.range_max,
        batch_size=config.batch_size,
        return_labels=False,
    )
    dataloader = BatchedDataLoader(dataset)

    test_dataset = PiecewiseDataset(
        n_inputs=piecewise_model.n_inputs,
        functions=functions,
        feature_probability=config.task_config.feature_probability,
        range_min=config.task_config.range_min,
        range_max=config.task_config.range_max,
        batch_size=config.batch_size,
        return_labels=True,
    )
    test_dataloader = BatchedDataLoader(test_dataset)

    return piecewise_model, piecewise_model_spd, dataloader, test_dataloader


def main(
    config_path_or_obj: Path | str | Config, sweep_config_path: Path | str | None = None
) -> None:
    config = load_config(config_path_or_obj, config_model=Config)

    if config.wandb_project:
        config = init_wandb(config, config.wandb_project, sweep_config_path)
        save_config_to_wandb(config)

    set_seed(config.seed)
    logger.info(config)

    run_name = get_run_name(config)
    if config.wandb_project:
        assert wandb.run, "wandb.run must be initialized before training"
        wandb.run.name = run_name

    device = "cuda" if torch.cuda.is_available() else "cpu"
    logger.info(f"Using device: {device}")
    assert isinstance(config.task_config, PiecewiseConfig)
    assert config.task_config.k is not None

    out_dir = Path(__file__).parent / "out" / run_name
    out_dir.mkdir(parents=True, exist_ok=True)

    piecewise_model, piecewise_model_spd, dataloader, test_dataloader = get_model_and_dataloader(
        config, device, out_dir
    )

    # Evaluate the hardcoded model on 5 batches to get the labels
    n_batches = 5
    loss = 0

    for i, (batch, labels) in enumerate(test_dataloader):
        if i >= n_batches:
            break
        hardcoded_out = piecewise_model(batch.to(device))
        loss += calc_recon_mse(hardcoded_out, labels.to(device))
    loss /= n_batches
    logger.info(f"Loss of hardcoded model on 5 batches: {loss}")

    optimize(
        model=piecewise_model_spd,
        config=config,
        out_dir=out_dir,
        device=device,
        pretrained_model=piecewise_model,
        dataloader=dataloader,
        plot_results_fn=plot_components,
    )

    if config.wandb_project:
        wandb.finish()


if __name__ == "__main__":
    fire.Fire(main)<|MERGE_RESOLUTION|>--- conflicted
+++ resolved
@@ -53,15 +53,14 @@
     # Forward pass to get the output and inner activations
     out, layer_acts, inner_acts = model(x)
     # Calculate attribution scores
-<<<<<<< HEAD
-    attribution_scores = calc_attributions(out, inner_acts, retain_graph=False)
+    attribution_scores = calc_attributions(out, inner_acts)
     attribution_scores_normed = attribution_scores / attribution_scores.std(dim=1, keepdim=True)
     # Get As and Bs and ABs
     n_layers = model.n_layers
     assert len(model.all_As()) == len(model.all_Bs()), "A and B matrices must have the same length"
     assert len(model.all_As()) % 2 == 0, "A and B matrices must have an even length (MLP in + out)"
     assert len(model.all_As()) // 2 == n_layers, "Number of A and B matrices must be 2*n_layers"
-    As = model.all_As()  # Note that all_As() returns normed A matrices
+    As = model.all_As()
     Bs = model.all_Bs()
     ABs = [torch.einsum("...fk,...kg->...fg", As[i], Bs[i]) for i in range(len(As))]
     ABs_by_k = [torch.einsum("...fk,...kg->...kfg", As[i], Bs[i]) for i in range(len(As))]
@@ -97,14 +96,6 @@
     figsize = (8 * n_cols, 4 + 4 * n_rows)
     fig = plt.figure(figsize=figsize, constrained_layout=True)
     gs = fig.add_gridspec(n_rows, n_cols)
-=======
-    attribution_scores = calc_attributions(out, inner_acts)
-    n_functions = attribution_scores.shape[0]
-
-    # Create figure with subplots
-    fig, axes_ = plt.subplots(2 * n_layers, 4, figsize=(40, 10), constrained_layout=True)
-    axes: np.ndarray[plt.Axes] = axes_  # type: ignore
->>>>>>> ac9e6858
     plt.suptitle(f"Subnetwork Analysis (Step {step})")
 
     # Plot attribution scores
@@ -124,13 +115,12 @@
         "Function index",
     )
 
-<<<<<<< HEAD
     assert n_layers == 1, "Current implementation only supports 1 layer"
     for n in range(n_layers):
         plot_matrix(
             fig.add_subplot(gs[0, 2]),
             As[2 * n],
-            f"Normed A (W_in, layer {n})",
+            f"A (W_in, layer {n})",
             "Subnetwork index",
             "Embedding index",
             "%.1f",
@@ -142,34 +132,6 @@
             "Subnetwork index",
             "Embedding index",
             "%.1f",
-=======
-    assert len(model.all_As()) == len(model.all_Bs()), "A and B matrices must have the same length"
-    assert len(model.all_As()) % 2 == 0, "A and B matrices must have an even length (MLP in + out)"
-    assert len(model.all_As()) // 2 == n_layers, "Number of A and B matrices must be 2*n_layers"
-
-    As = model.all_As()
-    Bs = model.all_Bs()
-    ABs = [torch.einsum("...fk,...kg->...fg", As[i], Bs[i]) for i in range(len(As))]
-    for n in range(n_layers):
-        s_row = 2 * n  # the row where we put the small plots
-        l_row = s_row + 1  # the row where we put the large plots
-        assert n_layers == 1, "Current implementation only supports 1 layer"
-
-        # Plot A of W_in
-        im1 = axes[s_row, 2].matshow(
-            As[2 * n].detach().cpu().numpy(), cmap="coolwarm", norm=CenteredNorm()
-        )
-        axes[s_row, 2].set_ylabel("Embedding index")
-        axes[s_row, 2].set_xlabel("Subnetwork index")
-        axes[s_row, 2].set_title(f"A (W_in, layer {n})")
-        divider = make_axes_locatable(axes[s_row, 2])
-        cax = divider.append_axes("right", size="5%", pad=0.05)
-        fig.colorbar(im1, cax=cax, format=tkr.FormatStrFormatter("%.1f"))
-
-        # Plot B of W_out
-        im2 = axes[s_row, 3].matshow(
-            Bs[2 * n + 1].T.detach().cpu().numpy(), cmap="coolwarm", norm=CenteredNorm()
->>>>>>> ac9e6858
         )
         plot_matrix(
             fig.add_subplot(gs[1, :2]),
@@ -179,11 +141,10 @@
             "Subnetwork index",
             "%.2f",
         )
-<<<<<<< HEAD
         plot_matrix(
             fig.add_subplot(gs[1, 2:]),
             As[2 * n + 1].T,
-            f"Normed A (W_out, layer {n})",
+            f"A (W_out, layer {n})",
             "Neuron index",
             "",
             "%.2f",
@@ -191,38 +152,15 @@
         plot_matrix(
             fig.add_subplot(gs[2, :2]),
             ABs[n],
-            f"AB Product (W_in, layer {n})",
+            f"AB summed (W_in, layer {n})",
             "Neuron index",
             "Embedding index",
             "%.2f",
-=======
-        axes[l_row, 2].set_ylabel("Subnetwork index")
-        axes[l_row, 2].set_xlabel("Neuron index")
-        axes[l_row, 2].set_title(f"B (W_in, layer {n})")
-        divider = make_axes_locatable(axes[l_row, 2])
-        cax = divider.append_axes("right", size="5%", pad=0.05)
-        fig.colorbar(im3, cax=cax, format=tkr.FormatStrFormatter("%.2f"))
-
-        # Plot A of W_out in 2nd row
-        im4 = axes[l_row, 3].matshow(
-            As[2 * n + 1].T.detach().cpu().numpy(), cmap="coolwarm", norm=CenteredNorm()
-        )
-        axes[l_row, 3].set_ylabel("Subnetwork index")
-        axes[l_row, 3].set_xlabel("Neuron index")
-        axes[l_row, 3].set_title(f"A (W_out, layer {n})")
-        divider = make_axes_locatable(axes[l_row, 3])
-        cax = divider.append_axes("right", size="5%", pad=0.05)
-        fig.colorbar(im4, cax=cax, format=tkr.FormatStrFormatter("%.2f"))
-
-        # Plot AB product in 2nd row pos 1 and 2
-        im5 = axes[l_row, 0].matshow(
-            ABs[n].detach().cpu().numpy(), cmap="coolwarm", norm=CenteredNorm()
->>>>>>> ac9e6858
         )
         plot_matrix(
             fig.add_subplot(gs[2, 2:]),
             ABs[n + 1].T,
-            f"AB Product Transposed (W_out.T, layer {n})",
+            f"AB.T  summed (W_out.T, layer {n})",
             "Neuron index",
             "",
             "%.2f",
@@ -232,7 +170,7 @@
                 plot_matrix(
                     fig.add_subplot(gs[3 + k, :2]),
                     ABs_by_k[n][k],
-                    f"AB Product (W_in, layer {n})",
+                    f"AB k={k} (W_in, layer {n})",
                     "Neuron index",
                     "Embedding index",
                     "%.2f",
@@ -240,7 +178,7 @@
                 plot_matrix(
                     fig.add_subplot(gs[3 + k, 2:]),
                     ABs_by_k[n + 1][k].T,
-                    f"AB Product (W_in, layer {n})",
+                    f"AB.T k={k} (W_out.T, layer {n})",
                     "Neuron index",
                     "Embedding index",
                     "%.2f",
