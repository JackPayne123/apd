"""Linear decomposition script."""

import json
from functools import partial
from pathlib import Path

import fire
import matplotlib.pyplot as plt
import torch
import wandb
import yaml
from jaxtyping import Float
from torch import Tensor
from tqdm import tqdm

from spd.experiments.piecewise.models import (
    PiecewiseFunctionSPDFullRankTransformer,
    PiecewiseFunctionSPDRankPenaltyTransformer,
    PiecewiseFunctionSPDTransformer,
    PiecewiseFunctionTransformer,
)
from spd.experiments.piecewise.piecewise_dataset import PiecewiseDataset
from spd.experiments.piecewise.plotting import (
    plot_components_fullrank,
    plot_model_functions,
    plot_piecewise_network,
)
from spd.experiments.piecewise.trig_functions import generate_trig_functions
from spd.log import logger
from spd.plotting import plot_subnetwork_attributions_statistics, plot_subnetwork_correlations
from spd.run_spd import (
    Config,
    PiecewiseConfig,
    calc_recon_mse,
    get_common_run_name_suffix,
    optimize,
)
from spd.utils import BatchedDataLoader, load_config, set_seed
from spd.wandb_utils import init_wandb

wandb.require("core")


def piecewise_plot_results_fn(
    model: PiecewiseFunctionSPDFullRankTransformer | PiecewiseFunctionSPDRankPenaltyTransformer,
    target_model: PiecewiseFunctionTransformer,
    step: int,
    out_dir: Path | None,
    device: str,
    config: Config,
    topk_mask: Float[Tensor, " batch_size k"] | None,
    dataloader: BatchedDataLoader[tuple[Float[Tensor, " n_inputs"], Float[Tensor, ""]]]
    | None = None,
    **_,
) -> dict[str, plt.Figure]:
    assert isinstance(config.task_config, PiecewiseConfig)
    slow_images = config.slow_images
    fig_dict = {}
    # Plot model functions and network
    if config.topk is not None:
        fig_dict_functions = plot_model_functions(
            spd_model=model,
            target_model=target_model,
            attribution_type=config.attribution_type,
            device=device,
            start=config.task_config.range_min,
            stop=config.task_config.range_max,
            print_info=False,
            distil_from_target=config.distil_from_target,
        )
        fig_dict.update(fig_dict_functions)
        fig_dict_network = plot_piecewise_network(model)
        fig_dict.update(fig_dict_network)

    if config.topk is not None:
        if dataloader is not None:
            # Plot correlations
            fig_dict_correlations = plot_subnetwork_correlations(
                dataloader=dataloader,
                target_model=target_model,
                spd_model=model,
                config=config,
                device=device,
            )
            fig_dict.update(fig_dict_correlations)

        assert topk_mask is not None
        # Plot subnet attribution statistics
        fig_dict_attributions = plot_subnetwork_attributions_statistics(topk_mask=topk_mask)
        fig_dict.update(fig_dict_attributions)

    # Plot components
<<<<<<< HEAD
    if isinstance(
        model,
        PiecewiseFunctionSPDFullRankTransformer | PiecewiseFunctionSPDRankPenaltyTransformer,
    ):
=======
    if config.task_config.n_layers == 1:
>>>>>>> f1d436b0
        fig_dict_components = plot_components_fullrank(
            model=model, step=step, out_dir=out_dir, slow_images=slow_images
        )
        fig_dict.update(fig_dict_components)
<<<<<<< HEAD
    elif isinstance(model, PiecewiseFunctionSPDTransformer):
        if config.task_config.n_layers == 1:
            fig_dict_components = plot_components(
                model=model, step=step, out_dir=out_dir, device=device, slow_images=slow_images
            )
            fig_dict.update(fig_dict_components)
        else:
            tqdm.write("Skipping component plots for >1 layer models")
=======
>>>>>>> f1d436b0
    else:
        tqdm.write(f"Skipping component plots for {type(model)}")
    # Save plots to files
    if out_dir:
        for k, v in fig_dict.items():
            out_file = out_dir / f"{k}_s{step}.png"
            v.savefig(out_file, dpi=100)
            tqdm.write(f"Saved plot to {out_file}")
    return fig_dict


def get_run_name(config: Config) -> str:
    """Generate a run name based on the config."""
    if config.wandb_run_name:
        run_suffix = config.wandb_run_name
    else:
        assert isinstance(config.task_config, PiecewiseConfig)
        run_suffix = get_common_run_name_suffix(config)
        if config.task_config.target_seed is not None:
            run_suffix += f"target-seed{config.task_config.target_seed}_"
        if config.task_config.handcoded_AB:
            run_suffix += "hAB_"
        run_suffix += f"lay{config.task_config.n_layers}"

    return config.wandb_run_name_prefix + run_suffix


def get_model_and_dataloader(
    config: Config,
    device: str,
    out_dir: Path | None = None,
) -> tuple[
    PiecewiseFunctionTransformer,
    PiecewiseFunctionSPDTransformer
    | PiecewiseFunctionSPDFullRankTransformer
    | PiecewiseFunctionSPDRankPenaltyTransformer,
    BatchedDataLoader[tuple[Float[Tensor, " n_inputs"], Float[Tensor, ""]]],
    BatchedDataLoader[tuple[Float[Tensor, " n_inputs"], Float[Tensor, ""]]],
]:
    """Set up the piecewise models and dataset."""
    assert isinstance(config.task_config, PiecewiseConfig)
    target_seed = (
        config.task_config.target_seed
        if config.task_config.target_seed is not None
        else config.seed
    )
    # Set seed for function generation and handcoded parameter setting
    set_seed(target_seed)
    functions, function_params = generate_trig_functions(config.task_config.n_functions)

    if out_dir:
        with open(out_dir / "function_params.json", "w") as f:
            json.dump(function_params, f, indent=4)
        logger.info(f"Saved function params to {out_dir / 'function_params.json'}")

    piecewise_model = PiecewiseFunctionTransformer.from_handcoded(
        functions=functions,
        neurons_per_function=config.task_config.neurons_per_function,
        n_layers=config.task_config.n_layers,
        range_min=config.task_config.range_min,
        range_max=config.task_config.range_max,
        seed=config.seed,
        simple_bias=config.task_config.simple_bias,
    ).to(device)
    piecewise_model.eval()

    # Assert that the output bias is 0
    for i in range(piecewise_model.n_layers):
        assert torch.allclose(
            piecewise_model.mlps[i].output_layer.bias,
            torch.zeros_like(piecewise_model.mlps[i].output_layer.bias),
        )

    set_seed(config.seed)

    # Initialize the SPD model
    if config.spd_type == "full_rank":
        piecewise_model_spd = PiecewiseFunctionSPDFullRankTransformer(
            n_inputs=piecewise_model.n_inputs,
            d_mlp=piecewise_model.d_mlp,
            n_layers=piecewise_model.n_layers,
            k=config.task_config.k,
            init_scale=config.task_config.init_scale,
        )
    elif config.spd_type == "rank_penalty":
        piecewise_model_spd = PiecewiseFunctionSPDRankPenaltyTransformer(
            n_inputs=piecewise_model.n_inputs,
            d_mlp=piecewise_model.d_mlp,
            n_layers=piecewise_model.n_layers,
            k=config.task_config.k,
            init_scale=config.task_config.init_scale,
            m=config.m,
        )
    else:
        raise ValueError(f"Unknown/unsupported SPD type: {config.spd_type}")

    if config.distil_from_target:
        assert config.spd_type == "full_rank", "Distillation only supported for full rank"
        piecewise_model_spd.set_subnet_to_target(piecewise_model)

    # Copy the biases (never decomposed)
    for i in range(piecewise_model_spd.n_layers):
        # Copy input biases from model & set requires_grad=False
        piecewise_model_spd.mlps[i].linear1.bias.data[:] = (
            piecewise_model.mlps[i].input_layer.bias.data.detach().clone()
        )
        piecewise_model_spd.mlps[i].linear1.bias.requires_grad_(False)
        # Make sure that there is no output bias
        assert piecewise_model_spd.mlps[i].linear2.bias is None

    # Handcoded the parameters if requested
    if config.task_config.handcoded_AB:
        if config.task_config.n_layers > 1:
            raise ValueError(
                "Handcoded AB not supported for >1 layer models due to an unsolved "
                "bug in the W_out matrices (noticed in full_rank, unsure about others)"
            )
        logger.info("Setting handcoded A and B matrices (!)")

        # Create a rank-one handcoded model & copy its SPD weights
        rank_one_spd_model = PiecewiseFunctionSPDTransformer(
            n_inputs=piecewise_model.n_inputs,
            d_mlp=piecewise_model.d_mlp,
            n_layers=piecewise_model.n_layers,
            k=config.task_config.k,
            init_scale=config.task_config.init_scale,
        )
        rank_one_spd_model.set_handcoded_spd_params(piecewise_model)
        piecewise_model_spd.set_handcoded_spd_params(rank_one_spd_model)

    piecewise_model_spd.to(device)

    piecewise_model_spd.W_E.requires_grad_(False)
    piecewise_model_spd.W_U.requires_grad_(False)

    train_dataset_seed = (
        config.task_config.dataset_seed
        if config.task_config.dataset_seed is not None
        else config.seed
    )
    dataset = PiecewiseDataset(
        n_inputs=piecewise_model.n_inputs,
        functions=functions,
        feature_probability=config.task_config.feature_probability,
        range_min=config.task_config.range_min,
        range_max=config.task_config.range_max,
        batch_size=config.batch_size,
        return_labels=False,
        dataset_seed=train_dataset_seed,
    )
    dataloader = BatchedDataLoader(dataset)

    test_dataset = PiecewiseDataset(
        n_inputs=piecewise_model.n_inputs,
        functions=functions,
        feature_probability=config.task_config.feature_probability,
        range_min=config.task_config.range_min,
        range_max=config.task_config.range_max,
        batch_size=config.batch_size,
        return_labels=True,
        dataset_seed=train_dataset_seed + 1,
    )
    test_dataloader = BatchedDataLoader(test_dataset)

    return piecewise_model, piecewise_model_spd, dataloader, test_dataloader


def main(
    config_path_or_obj: Path | str | Config, sweep_config_path: Path | str | None = None
) -> None:
    config = load_config(config_path_or_obj, config_model=Config)

    if config.wandb_project:
        config = init_wandb(config, config.wandb_project, sweep_config_path)

    set_seed(config.seed)
    logger.info(config)

    run_name = get_run_name(config)
    if config.wandb_project:
        assert wandb.run, "wandb.run must be initialized before training"
        wandb.run.name = run_name

    device = "cuda" if torch.cuda.is_available() else "cpu"
    logger.info(f"Using device: {device}")
    assert isinstance(config.task_config, PiecewiseConfig)
    assert config.task_config.k is not None

    out_dir = Path(__file__).parent / "out" / run_name
    out_dir.mkdir(parents=True, exist_ok=True)

    with open(out_dir / "final_config.yaml", "w") as f:
        yaml.dump(config.model_dump(mode="json"), f, indent=2)
    if config.wandb_project:
        wandb.save(str(out_dir / "final_config.yaml"), base_path=out_dir)

    piecewise_model, piecewise_model_spd, dataloader, test_dataloader = get_model_and_dataloader(
        config, device, out_dir
    )

    # Evaluate the hardcoded model on 5 batches to get the labels
    n_batches = 5
    loss = 0

    for i, (batch, labels) in enumerate(test_dataloader):
        if i >= n_batches:
            break
        hardcoded_out, _, _ = piecewise_model(batch.to(device))
        loss += calc_recon_mse(hardcoded_out, labels.to(device))
    loss /= n_batches
    logger.info(f"Loss of hardcoded model on 5 batches: {loss}")

    plot_results_fn = partial(
        piecewise_plot_results_fn,
        dataloader=test_dataloader,
    )

    # Map from pretrained model's `all_decomposable_params` to the SPD models'
    # `all_subnetwork_params_summed`.
    param_map = {}
    for i in range(piecewise_model_spd.n_layers):
        param_map[f"mlp_{i}.input_layer.weight"] = f"mlp_{i}.input_layer.weight"
        param_map[f"mlp_{i}.output_layer.weight"] = f"mlp_{i}.output_layer.weight"

    assert isinstance(
        piecewise_model_spd,
        PiecewiseFunctionSPDFullRankTransformer | PiecewiseFunctionSPDRankPenaltyTransformer,
    )
    optimize(
        model=piecewise_model_spd,
        config=config,
        out_dir=out_dir,
        device=device,
        pretrained_model=piecewise_model,
        param_map=param_map,
        dataloader=dataloader,
        plot_results_fn=plot_results_fn,
    )

    if config.wandb_project:
        wandb.finish()


if __name__ == "__main__":
    fire.Fire(main)<|MERGE_RESOLUTION|>--- conflicted
+++ resolved
@@ -90,29 +90,14 @@
         fig_dict.update(fig_dict_attributions)
 
     # Plot components
-<<<<<<< HEAD
     if isinstance(
         model,
         PiecewiseFunctionSPDFullRankTransformer | PiecewiseFunctionSPDRankPenaltyTransformer,
     ):
-=======
-    if config.task_config.n_layers == 1:
->>>>>>> f1d436b0
         fig_dict_components = plot_components_fullrank(
             model=model, step=step, out_dir=out_dir, slow_images=slow_images
         )
         fig_dict.update(fig_dict_components)
-<<<<<<< HEAD
-    elif isinstance(model, PiecewiseFunctionSPDTransformer):
-        if config.task_config.n_layers == 1:
-            fig_dict_components = plot_components(
-                model=model, step=step, out_dir=out_dir, device=device, slow_images=slow_images
-            )
-            fig_dict.update(fig_dict_components)
-        else:
-            tqdm.write("Skipping component plots for >1 layer models")
-=======
->>>>>>> f1d436b0
     else:
         tqdm.write(f"Skipping component plots for {type(model)}")
     # Save plots to files
