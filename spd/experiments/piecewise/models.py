--- conflicted
+++ resolved
@@ -11,7 +11,11 @@
 
 from spd.models.base import Model, SPDModel
 from spd.models.components import MLPComponents
-from spd.utils import calc_neuron_indices, remove_grad_parallel_to_subnetwork_vecs
+from spd.utils import (
+    calc_neuron_indices,
+    remove_grad_parallel_to_subnetwork_vecs_A,
+    remove_grad_parallel_to_subnetwork_vecs_B,
+)
 
 
 def initialize_embeds(
@@ -703,41 +707,18 @@
         )
 
     def all_As(self) -> list[Float[Tensor, "dim k"]]:
-<<<<<<< HEAD
-        As = []
-        for mlp in self.mlps:
-            assert isinstance(mlp, MLPComponents)
-            a1 = mlp.linear1.A
-            if mlp.linear1.norm_A:
-                a1 = a1 / (a1.norm(p=2, dim=-2, keepdim=True) + 1e-12)
-            As.append(a1)
-
-            a2 = mlp.linear2.A
-            if mlp.linear2.norm_A:
-                a2 = a2 / (a2.norm(p=2, dim=-2, keepdim=True) + 1e-12)
-            As.append(a2)
-=======
         all_A_pairs = [
             (self.mlps[i].linear1.A, self.mlps[i].linear2.A) for i in range(self.n_layers)
         ]
         As = [A for A_pair in all_A_pairs for A in A_pair]
->>>>>>> ac9e6858
         assert len(As) == self.n_param_matrices
         return As
 
     def all_Bs(self) -> list[Float[Tensor, "k dim"]]:
-        Bs = []
-        for mlp in self.mlps:
-            assert isinstance(mlp, MLPComponents)
-            b1 = mlp.linear1.B
-            if mlp.linear1.norm_B:
-                b1 = b1 / (b1.norm(p=2, dim=-1, keepdim=True) + 1e-12)
-            Bs.append(b1)
-
-            b2 = mlp.linear2.B
-            if mlp.linear2.norm_B:
-                b2 = b2 / (b2.norm(p=2, dim=-1, keepdim=True) + 1e-12)
-            Bs.append(b2)
+        all_B_pairs = [
+            (self.mlps[i].linear1.B, self.mlps[i].linear2.B) for i in range(self.n_layers)
+        ]
+        Bs = [B for B_pair in all_B_pairs for B in B_pair]
         assert len(Bs) == self.n_param_matrices
         return Bs
 
@@ -899,11 +880,25 @@
         return model
 
     def set_matrices_to_unit_norm(self):
+        # Note that this might norm tensors that share weights more than once, but this isn't an
+        # issue because norming more than once produces the same output
         for mlp in self.mlps:
-            mlp.linear1.A.data /= mlp.linear1.A.data.norm(p=2, dim=-2, keepdim=True)
-            mlp.linear2.A.data /= mlp.linear2.A.data.norm(p=2, dim=-2, keepdim=True)
+            if mlp.linear1.norm_A:
+                mlp.linear1.A.data /= mlp.linear1.A.data.norm(p=2, dim=-2, keepdim=True)
+            if mlp.linear1.norm_B:
+                mlp.linear1.B.data /= mlp.linear1.B.data.norm(p=2, dim=-1, keepdim=True)
+            if mlp.linear2.norm_A:
+                mlp.linear2.A.data /= mlp.linear2.A.data.norm(p=2, dim=-2, keepdim=True)
+            if mlp.linear2.norm_B:
+                mlp.linear2.B.data /= mlp.linear2.B.data.norm(p=2, dim=-1, keepdim=True)
 
     def fix_normalized_adam_gradients(self):
         for mlp in self.mlps:
-            remove_grad_parallel_to_subnetwork_vecs(mlp.linear1.A.data, mlp.linear1.A.grad)
-            remove_grad_parallel_to_subnetwork_vecs(mlp.linear2.A.data, mlp.linear2.A.grad)+            if mlp.linear1.norm_A:
+                remove_grad_parallel_to_subnetwork_vecs_A(mlp.linear1.A.data, mlp.linear1.A.grad)
+            if mlp.linear1.norm_B:
+                remove_grad_parallel_to_subnetwork_vecs_B(mlp.linear1.B.data, mlp.linear1.B.grad)
+            if mlp.linear2.norm_A:
+                remove_grad_parallel_to_subnetwork_vecs_A(mlp.linear2.A.data, mlp.linear2.A.grad)
+            if mlp.linear2.norm_B:
+                remove_grad_parallel_to_subnetwork_vecs_B(mlp.linear2.B.data, mlp.linear2.B.grad)