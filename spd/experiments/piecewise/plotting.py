from pathlib import Path
from typing import NamedTuple

import einops
import matplotlib.pyplot as plt
import matplotlib.ticker as tkr
import numpy as np
import torch
from einops import einsum
from jaxtyping import Float
from matplotlib.colors import CenteredNorm
from mpl_toolkits.axes_grid1 import make_axes_locatable
from torch import Tensor

from spd.experiments.piecewise.models import (
    PiecewiseFunctionSPDFullRankTransformer,
    PiecewiseFunctionSPDTransformer,
    PiecewiseFunctionTransformer,
)
from spd.models.components import ParamComponents, ParamComponentsFullRank
from spd.run_spd import (
    Config,
    calc_recon_mse,
)
from spd.utils import (
    BatchedDataLoader,
    calc_ablation_attributions,
    calc_attributions_full_rank,
    calc_attributions_rank_one,
    calc_topk_mask,
)


def get_weight_matrix(
    general_param_components: ParamComponents | ParamComponentsFullRank,
) -> Float[Tensor, "k i j"]:
    if isinstance(general_param_components, ParamComponentsFullRank):
        weight: Float[Tensor, "k i j"] = general_param_components.subnetwork_params
        return weight
    elif isinstance(general_param_components, ParamComponents):
        a: Float[Tensor, "i k"] = general_param_components.A
        b: Float[Tensor, "k j"] = general_param_components.B
        weight: Float[Tensor, "k i j"] = einsum(a, b, "i k, k j -> k i j")
        return weight
    else:
        raise ValueError(f"Unknown type: {type(general_param_components)}")


def plot_matrix(
    ax: plt.Axes,
    matrix: torch.Tensor,
    title: str,
    xlabel: str,
    ylabel: str,
    colorbar_format: str = "%.0f",
) -> None:
    # Useful to have bigger text for small matrices
    fontsize = 8 if matrix.numel() < 50 else 4
    im = ax.matshow(matrix.detach().cpu().numpy(), cmap="coolwarm", norm=CenteredNorm())
    for (j, i), label in np.ndenumerate(matrix.detach().cpu().numpy()):
        ax.text(i, j, f"{label:.2f}", ha="center", va="center", fontsize=fontsize)
    ax.set_xlabel(xlabel)
    if ylabel != "":
        ax.set_ylabel(ylabel)
    else:
        ax.set_yticklabels([])
    ax.set_title(title)
    divider = make_axes_locatable(ax)
    cax = divider.append_axes("right", size="1%", pad=0.05)
    fig = ax.get_figure()
    assert fig is not None
    fig.colorbar(im, cax=cax, format=tkr.FormatStrFormatter(colorbar_format))
    if ylabel == "Function index":
        n_functions = matrix.shape[0]
        ax.set_yticks(range(n_functions))
        ax.set_yticklabels([f"{L:.0f}" for L in range(1, n_functions + 1)])


def plot_components_fullrank(
    model: PiecewiseFunctionSPDFullRankTransformer,
    step: int,
    out_dir: Path | None,
    slow_images: bool,
) -> dict[str, plt.Figure]:
    # Not implemented attribution score plots, or multi-layer plots, yet.
    assert model.n_layers == 1
    ncols = 3  # Updated to 3 columns to include the bias plot
    if slow_images:
        nrows = model.k + 1
        fig, axs = plt.subplots(
            nrows, ncols, figsize=(5 * ncols, 3 * nrows), constrained_layout=True
        )
    else:
        nrows = 1
        fig, axs_row = plt.subplots(
            nrows, ncols, figsize=(5 * ncols, 3 * nrows), constrained_layout=True
        )
        axs = np.array([axs_row])

    assert isinstance(axs, np.ndarray)
    plot_matrix(
        axs[0, 0],
        einops.einsum(model.mlps[0].linear1.subnetwork_params, "k ... -> ..."),
        "W_in, sum over k",
        "Neuron index",
        "Embedding index",
    )
    plot_matrix(
        axs[0, 1],
        torch.einsum("kd->d", model.mlps[0].linear1.bias).unsqueeze(0),
        "Bias, sum over k",
        "Neuron index",
        "",
    )
    plot_matrix(
        axs[0, 2],
        einops.einsum(model.mlps[0].linear2.subnetwork_params, "k ... -> ...").T,
        "W_out.T, sum over k",
        "Neuron index",
        "",
    )

    if slow_images:
        for k in range(model.k):
            mlp = model.mlps[0]
            W_in_k = mlp.linear1.subnetwork_params[k]
            ax = axs[k + 1, 0]  # type: ignore
            plot_matrix(ax, W_in_k, f"W_in_k, k={k}", "Neuron index", "Embedding index")
            bias_k = mlp.linear1.bias[None, k]
            ax = axs[k + 1, 1]  # type: ignore
            plot_matrix(ax, bias_k, f"Bias_k, k={k}", "Neuron index", "")
            W_out_k = mlp.linear2.subnetwork_params[k].T
            ax = axs[k + 1, 2]  # type: ignore
            plot_matrix(ax, W_out_k, f"W_out_k.T, k={k}", "Neuron index", "")
    return {"matrices_layer0": fig}


def plot_components(
    model: PiecewiseFunctionSPDTransformer,
    step: int,
    out_dir: Path | None,
    device: str,
    slow_images: bool,
) -> dict[str, plt.Figure]:
    # Create a batch of inputs with different control bits active
    x_val = torch.tensor(2.5, device=device)
    batch_size = model.n_inputs - 1  # Assuming first input is for x_val and rest are control bits
    x = torch.zeros(batch_size, model.n_inputs, device=device)
    x[:, 0] = x_val
    x[torch.arange(batch_size), torch.arange(1, batch_size + 1)] = 1
    # Forward pass to get the output and inner activations
    out, layer_acts, inner_acts = model(x)
    # Calculate attribution scores
    attribution_scores = calc_attributions_rank_one(
        out=out, inner_acts_vals=list(inner_acts.values())
    )
    attribution_scores_normed = attribution_scores / attribution_scores.std(dim=1, keepdim=True)
    # Get As and Bs and ABs
    n_layers = model.n_layers
    all_As_and_Bs = model.all_As_and_Bs()
    assert len(all_As_and_Bs) % 2 == 0, "A and B matrices must have an even length (MLP in + out)"
    assert len(all_As_and_Bs) // 2 == n_layers, "Number of A and B matrices must be 2*n_layers"
    As = [tup[0] for tup in all_As_and_Bs.values()]
    Bs = [tup[1] for tup in all_As_and_Bs.values()]
    ABs = [torch.einsum("...fk,...kg->...fg", As[i], Bs[i]) for i in range(len(As))]
    ABs_by_k = [torch.einsum("...fk,...kg->...kfg", As[i], Bs[i]) for i in range(len(As))]

    # Figure for attribution scores
    fig_a, ax = plt.subplots(1, 1, figsize=(4, 4), constrained_layout=True)
    fig_a.suptitle(f"Subnetwork Analysis (Step {step})")
    plot_matrix(
        ax,
        attribution_scores_normed,
        "Normalized attribution Scores",
        "Subnetwork index",
        "Function index",
    )

    # Figures for A, B, AB of each layer
    n_rows = 3 + model.k if slow_images else 3
    n_cols = 4
    figsize = (8 * n_cols, 4 + 4 * n_rows)
    figs = [plt.figure(figsize=figsize, constrained_layout=True) for _ in range(n_layers)]
    # Plot normalized attribution scores

    for n in range(n_layers):
        fig = figs[n]
        gs = fig.add_gridspec(n_rows, n_cols)
        plot_matrix(
            fig.add_subplot(gs[0, 0]),
            As[2 * n],
            f"A (W_in, layer {n})",
            "Subnetwork index",
            "Embedding index",
            "%.1f",
        )
        plot_matrix(
            fig.add_subplot(gs[0, 1:]),
            Bs[2 * n],
            f"B (W_in, layer {n})",
            "Neuron index",
            "Subnetwork index",
            "%.2f",
        )
        plot_matrix(
            fig.add_subplot(gs[1, 0]),
            Bs[2 * n + 1].T,
            f"B (W_out, layer {n})",
            "Subnetwork index",
            "Embedding index",
            "%.1f",
        )
        plot_matrix(
            fig.add_subplot(gs[1, 1:]),
            As[2 * n + 1].T,
            f"A (W_out, layer {n})",
            "Neuron index",
            "",
            "%.2f",
        )
        plot_matrix(
            fig.add_subplot(gs[2, :2]),
            ABs[2 * n],
            f"AB summed (W_in, layer {n})",
            "Neuron index",
            "Embedding index",
            "%.2f",
        )
        plot_matrix(
            fig.add_subplot(gs[2, 2:]),
            ABs[2 * n + 1].T,
            f"AB.T  summed (W_out.T, layer {n})",
            "Neuron index",
            "",
            "%.2f",
        )
        if slow_images:
            for k in range(model.k):
                plot_matrix(
                    fig.add_subplot(gs[3 + k, :2]),
                    ABs_by_k[2 * n][k],
                    f"AB k={k} (W_in, layer {n})",
                    "Neuron index",
                    "Embedding index",
                    "%.2f",
                )
                plot_matrix(
                    fig.add_subplot(gs[3 + k, 2:]),
                    ABs_by_k[2 * n + 1][k].T,
                    f"AB.T k={k} (W_out.T, layer {n})",
                    "Neuron index",
                    "Embedding index",
                    "%.2f",
                )
    return {"attrib_scores": fig_a, **{f"matrices_layer{n}": fig for n, fig in enumerate(figs)}}


class SPDoutputs(NamedTuple):
    target_model_output: torch.Tensor | None
    spd_model_output: torch.Tensor
    spd_topk_model_output: torch.Tensor
    layer_acts: dict[str, torch.Tensor]
    topk_layer_acts: dict[str, torch.Tensor]
    inner_acts: dict[str, torch.Tensor]
    topk_inner_acts: dict[str, torch.Tensor]
    attribution_scores: torch.Tensor
    topk_mask: torch.Tensor


def run_spd_forward_pass(
    spd_model: PiecewiseFunctionSPDTransformer | PiecewiseFunctionSPDFullRankTransformer,
    target_model: PiecewiseFunctionTransformer | None,
    input_array: torch.Tensor,
    full_rank: bool,
    ablation_attributions: bool,
    batch_topk: bool,
    topk: float,
    distil_from_target: bool,
) -> SPDoutputs:
    # non-SPD model, and SPD-model non-topk forward pass
    if target_model is not None:
        model_output_hardcoded, _, _ = target_model(input_array)
    else:
        model_output_hardcoded = None

    model_output_spd, layer_acts, inner_acts = spd_model(input_array)

    if ablation_attributions:
        attribution_scores = calc_ablation_attributions(
            model=spd_model, batch=input_array, out=model_output_spd
        )
    else:
        if full_rank:
            attribution_scores = calc_attributions_full_rank(
                out=model_output_spd,
                inner_acts=inner_acts,
                layer_acts=layer_acts,
            )
        else:
            attribution_scores = calc_attributions_rank_one(
                out=model_output_spd, inner_acts_vals=list(inner_acts.values())
            )
<<<<<<< HEAD
    topk_mask = calc_topk_mask(attribution_scores, topk, batch_topk=batch_topk)
    model_output_spd_topk, layer_acts_topk, inner_acts_topk = spd_model(
=======

    # We always assume the final subnetwork is the one we want to distil
    topk_attrs = attribution_scores[..., :-1] if distil_from_target else attribution_scores
    topk_mask = calc_topk_mask(topk_attrs, topk, batch_topk=batch_topk)
    if distil_from_target:
        # Add back the final subnetwork index to the topk mask and set it to True
        last_subnet_mask = torch.ones(
            (*topk_mask.shape[:-1], 1), dtype=torch.bool, device=attribution_scores.device
        )
        topk_mask = torch.cat((topk_mask, last_subnet_mask), dim=-1)

    model_output_spd_topk, layer_acts_topk, inner_acts_topk = spd_model.forward_topk(
>>>>>>> 49ce2b51
        input_array, topk_mask=topk_mask
    )
    assert len(inner_acts_topk) == spd_model.n_param_matrices
    attribution_scores = attribution_scores.cpu().detach()
    return SPDoutputs(
        target_model_output=model_output_hardcoded,
        spd_model_output=model_output_spd,
        spd_topk_model_output=model_output_spd_topk,
        layer_acts=layer_acts,
        topk_layer_acts=layer_acts_topk,
        inner_acts=inner_acts,
        topk_inner_acts=inner_acts_topk,
        attribution_scores=attribution_scores,
        topk_mask=topk_mask,
    )


def plot_model_functions(
    spd_model: PiecewiseFunctionSPDTransformer | PiecewiseFunctionSPDFullRankTransformer,
    target_model: PiecewiseFunctionTransformer | None,
    full_rank: bool,
    ablation_attributions: bool,
    device: str,
    start: float,
    stop: float,
    print_info: bool = False,
    distil_from_target: bool = False,
) -> dict[str, plt.Figure]:
    fig, axes = plt.subplots(nrows=3, figsize=(12, 12), constrained_layout=True)
    assert isinstance(axes, np.ndarray)
    [ax, ax_attrib, ax_inner] = axes
    # For these tests we run with unusual data where there's always 1 control bit active, which
    # might differ from training. Thus we manually set topk to 1. Note that this should work for
    # both, batch and non-batch topk.
    topk = 1
    # Disable batch_topk to rule out errors caused by batch -- non-batch is an easier task for SPD
    # in the toy setting used for plots.
    batch_topk = False
    fig.suptitle(
        f"Model outputs for each control bit. (Plot with topk={topk} & batch_topk={batch_topk}.\n"
        "This should differ from the training settings, topk>=1 ought to work for plotting.)"
    )
    # Get model outputs for simple example data. Create input array with 10_000 rows, 1000
    # rows for each function. Set the 0th column to be linspace(0, 5, 1000) repeated. Set the
    # control bits to [0,1,0,0,...] for the first 1000 rows, [0,0,1,0,...] for the next 1000 rows,
    # etc.
    n_samples = 1000
    n_functions = spd_model.num_functions
    # Set the control bits
    input_array = torch.eye(spd_model.n_inputs)[-n_functions:, :]
    input_array = input_array.repeat_interleave(n_samples, dim=0)
    input_array = input_array.to(device)
    # Set the 0th input to x_space
    x_space = torch.linspace(start, stop, n_samples)
    input_array[:, 0] = x_space.repeat(n_functions)

    spd_outputs = run_spd_forward_pass(
        spd_model=spd_model,
        target_model=target_model,
        input_array=input_array,
        full_rank=full_rank,
        ablation_attributions=ablation_attributions,
        batch_topk=batch_topk,
        topk=topk,
        distil_from_target=distil_from_target,
    )
    model_output_hardcoded = spd_outputs.target_model_output
    model_output_spd = spd_outputs.spd_model_output
    out_topk = spd_outputs.spd_topk_model_output
    inner_acts = spd_outputs.inner_acts
    attribution_scores = spd_outputs.attribution_scores
    topk_mask = spd_outputs.topk_mask

    if print_info:
        # Check if, ever, there are cases where the control bit is 1 but the topk_mask is False.
        # We check this by calculating whether topk_mask is True OR control bit is 0.
        control_bits = input_array[:, 1:].cpu().detach().numpy()
        topk_mask = topk_mask.cpu().detach().numpy()
        topk_mask_control_bits = topk_mask | (control_bits == 0)
        print(
            f"How often is topk_mask True or control_bits == 0: {topk_mask_control_bits.mean():.3%}"
        )
        if model_output_hardcoded is not None:
            # Calculate recon loss
            topk_recon_loss = calc_recon_mse(
                out_topk, model_output_hardcoded, has_instance_dim=False
            )
            print(f"Topk recon loss: {topk_recon_loss:.4f}")

    # Convert stuff to numpy
    model_output_spd = model_output_spd[:, 0].cpu().detach().numpy()
    if model_output_hardcoded is not None:
        model_output_hardcoded = model_output_hardcoded[:, 0].cpu().detach().numpy()
    out_topk = out_topk.cpu().detach().numpy()
    input_xs = input_array[:, 0].cpu().detach().numpy()

    # Plot for every k
    tab20b_colors = plt.get_cmap("tab20b").colors  # type: ignore
    tab20c_colors = plt.get_cmap("tab20c").colors  # type: ignore
    colors = [*tab20b_colors, *tab20c_colors]
    # cb stands for control bit which is active there; this differs from k due to permutation
    for cb in range(n_functions):
        color0 = colors[(4 * cb + 0) % len(colors)]
        color1 = colors[(4 * cb + 1) % len(colors)]
        color2 = colors[(4 * cb + 2) % len(colors)]
        color3 = colors[(4 * cb + 3) % len(colors)]
        s = slice(cb * n_samples, (cb + 1) * n_samples)
        ax.plot(input_xs[s], out_topk[s], ls="--", color=color0)
        if model_output_hardcoded is not None:
            assert target_model is not None
            assert target_model.controlled_resnet is not None
            ax.plot(input_xs[s], model_output_hardcoded[s], label=f"cb={cb}", color=color1)
            ax.plot(
                x_space,
                target_model.controlled_resnet.functions[cb](x_space),
                ls=":",
                color=color2,
            )
        ax.plot(input_xs[s], model_output_spd[s], ls="-.", color=color3)
        k_cb = attribution_scores[s].mean(dim=0).argmax()
        for k in range(n_functions):
            # Find permutation
            if k == k_cb:
                ax_attrib.plot(
                    input_xs[s],
                    attribution_scores[s][:, k],
                    color=color0,
                    label=f"cb={cb}, k_cb={k}",
                )
                assert len(inner_acts) <= 2, "Didn't implement more than 2 SPD 'layers' yet"
                for j, layer_name in enumerate(inner_acts.keys()):
                    ls = ["-", "--"][j]
                    if not isinstance(spd_model, PiecewiseFunctionSPDFullRankTransformer):
                        ax_inner.plot(
                            input_xs[s],
                            inner_acts[layer_name].cpu().detach()[s][:, k],
                            color=color0,
                            ls=ls,
                            label=f"cb={cb}, k_cb={k}" if j == 0 else None,
                        )
            else:
                ax_attrib.plot(input_xs[s], attribution_scores[s][:, k], color=color0, alpha=0.2)
                for j, layer_name in enumerate(inner_acts.keys()):
                    ls = ["-", "--"][j]
                    if not isinstance(spd_model, PiecewiseFunctionSPDFullRankTransformer):
                        ax_inner.plot(
                            input_xs[s],
                            inner_acts[layer_name].cpu().detach()[s][:, k],
                            color="k",
                            ls=ls,
                            lw=0.2,
                        )
    ax_inner.plot([], [], color=colors[0], label="W_in", ls="-")
    ax_inner.plot([], [], color=colors[0], label="W_out", ls="--")
    ax_inner.plot([], [], color="k", label="k!=k_cb", ls="-", lw=0.2)

    # Add some additional (blue) legend lines explaining the different line styles
    ax.plot([], [], ls="--", color=colors[0], label="spd model topk")
    if model_output_hardcoded is not None:
        ax.plot([], [], ls="-", color=colors[1], label="target model")
        ax.plot([], [], ls=":", color=colors[2], label="true function")
    ax.plot([], [], ls="-.", color=colors[3], label="spd model")
    ax.legend(ncol=3)
    ax_attrib.legend(ncol=3)
    ax_attrib.set_yscale("log")
    ax_attrib.set_ylabel("attribution_scores (log)")
    ax_attrib.set_xlabel("x (model input dim 0)")
    ax_attrib.set_title(
        "Attributions of each subnetwork for every control bit case (k=k_cb in bold)"
    )
    ax_inner.legend(ncol=3)
    ax_inner.set_ylabel("inner acts (symlog)")
    ax_inner.set_title("'inner acts', coloured for the top subnetwork, black for the others")
    ax_inner.set_xlabel("x (model input dim 0)")
    ax.set_xlabel("x (model input dim 0)")
    ax.set_ylabel("f(x) (model output dim 0)")
    return {"model_functions": fig}


def plot_subnetwork_correlations(
    dataloader: BatchedDataLoader[tuple[Float[Tensor, " n_inputs"], Float[Tensor, ""]]],
    spd_model: PiecewiseFunctionSPDTransformer | PiecewiseFunctionSPDFullRankTransformer,
    config: Config,
    device: str,
    n_forward_passes: int = 100,
) -> dict[str, plt.Figure]:
    topk_masks = []
    for batch, _ in dataloader:
        batch = batch.to(device=device)
        assert config.topk is not None
        spd_outputs = run_spd_forward_pass(
            spd_model=spd_model,
            target_model=None,
            input_array=batch,
            full_rank=config.full_rank,
            ablation_attributions=config.ablation_attributions,
            batch_topk=config.batch_topk,
            topk=config.topk,
            distil_from_target=config.distil_from_target,
        )
        topk_masks.append(spd_outputs.topk_mask)
        if len(topk_masks) > n_forward_passes:
            break
    topk_masks = torch.cat(topk_masks).float()
    # Calculate correlation matrix
    corr_matrix = torch.corrcoef(topk_masks.T).cpu()
    fig, ax = plt.subplots(figsize=(5, 5), constrained_layout=True)
    im = ax.matshow(corr_matrix)
    ax.xaxis.set_ticks_position("bottom")
    for i in range(corr_matrix.shape[0]):
        for j in range(corr_matrix.shape[1]):
            ax.text(
                j,
                i,
                f"{corr_matrix[i, j]:.2f}",
                ha="center",
                va="center",
                color="#EE7777",
                fontsize=8,
            )
    divider = make_axes_locatable(plt.gca())
    cax = divider.append_axes("right", size="5%", pad=0.1)
    plt.colorbar(im, cax=cax)
    ax.set_title("Subnetwork Correlation Matrix")
    ax.set_xlabel("Subnetwork")
    ax.set_ylabel("Subnetwork")
    return {"subnetwork_correlation_matrix": fig}


def plot_single_network(ax: plt.Axes, weights: list[dict[str, Float[Tensor, "i j"]]]) -> None:
    n_layers = len(weights)
    d_embed = weights[0]["W_in"].shape[0]
    d_mlp = weights[0]["W_in"].shape[1]
    assert all(W["W_in"].shape == (d_embed, d_mlp) for W in weights)
    assert all(W["W_out"].shape == (d_mlp, d_embed) for W in weights)

    # Define node positions
    x_embed = np.linspace(0.05, 0.45, d_embed)
    x_mlp = np.linspace(0.55, 0.95, d_mlp)

    # Plot nodes
    for lay in range(n_layers + 1):
        ax.scatter(x_embed, [2 * lay] * d_embed, s=100, color="grey", edgecolors="k", zorder=3)
    for lay in range(n_layers):
        ax.scatter(x_mlp, [2 * lay + 1] * d_mlp, s=100, color="grey", edgecolors="k", zorder=3)

    # Plot edges
    cmap = plt.get_cmap("RdBu")
    for lay in range(n_layers):
        # Normalize weights
        W_in_norm = weights[lay]["W_in"] / weights[lay]["W_in"].abs().max()
        W_out_norm = weights[lay]["W_out"] / weights[lay]["W_out"].abs().max()
        for i in range(d_embed):
            for j in range(d_mlp):
                weight = W_in_norm[i, j].item()
                color = cmap(0.5 * (weight + 1))
                ax.plot(
                    [x_embed[i], x_mlp[j]],
                    [2 * lay + 2, 2 * lay + 1],
                    color=color,
                    linewidth=abs(weight),
                )
                weight = W_out_norm[j, i].item()
                color = cmap(0.5 * (weight + 1))
                ax.plot(
                    [x_mlp[j], x_embed[i]],
                    [2 * lay + 1, 2 * lay],
                    color=color,
                    linewidth=abs(weight),
                )
    # Draw residual steam
    for i in range(d_embed):
        ax.plot([x_embed[i], x_embed[i]], [0, 2 * n_layers], color="grey", linewidth=0.5, zorder=-1)
    ax.add_patch(
        plt.Rectangle(
            (0.05, 0.05),
            0.45,
            0.9,
            fill=True,
            color="grey",
            alpha=0.25,
            transform=ax.transAxes,
            zorder=-2,
        )
    )
    # Draw MLP branching off
    y1 = np.linspace(0, 2 * n_layers, 100)
    x1a = (1 + np.cos((y1 + 1) * 2 * np.pi / n_layers)) / 4 - 0.00
    x1b = (1 + np.cos((y1 + 1) * 2 * np.pi / n_layers)) / 4 + 0.50
    ax.fill_betweenx(y1, x1a, x1b, color="tan", alpha=0.5, zorder=-1)
    # Turn off axes
    ax.axis("off")


def plot_piecewise_network(
    model: PiecewiseFunctionSPDTransformer | PiecewiseFunctionSPDFullRankTransformer,
) -> dict[str, plt.Figure]:
    n_components = model.k
    mlps: torch.nn.ModuleList = model.mlps
    n_layers = len(mlps)

    W_ins = [get_weight_matrix(mlps[lay].linear1) for lay in range(n_layers)]
    W_outs = [get_weight_matrix(mlps[lay].linear2) for lay in range(n_layers)]
    subnetworks = {}
    subnetworks[-1] = []
    for lay in range(n_layers):
        subnetworks[-1].append({"W_in": W_ins[lay].sum(0), "W_out": W_outs[lay].sum(0)})

    for k in range(n_components):
        subnetworks[k] = []
        for lay in range(n_layers):
            subnetworks[k].append({"W_in": W_ins[lay][k], "W_out": W_outs[lay][k]})

    fig, axs = plt.subplots(
        1,
        n_components + 1,
        figsize=(2.5 * (n_components + 1), 2.5 * n_layers),
        constrained_layout=True,
    )
    axs = np.array(axs)
    for i, k in enumerate(np.arange(-1, n_components)):
        axs[i].set_title(f"Subnet {k}")
        plot_single_network(axs[i], subnetworks[k])
    axs[0].set_title("Full model")
    axs[0].text(0.275, 0.01, "Outputs", ha="center", va="center", transform=axs[0].transAxes)
    axs[0].text(0.275, 0.985, "Inputs", ha="center", va="center", transform=axs[0].transAxes)
    for lay in range(n_layers):
        axs[0].text(1, 2 * lay + 1, "MLP", ha="left", va="center")
    return {"subnetworks_graph_plots": fig}


def plot_subnetwork_attributions_statistics(
    topk_mask: Float[Tensor, "batch_size k"],
) -> dict[str, plt.Figure]:
    """Plot a vertical bar chart of the number of active subnetworks over the batch."""
    fig, ax = plt.subplots(figsize=(5, 5), constrained_layout=True)
    assert topk_mask.ndim == 2
    values = topk_mask.sum(dim=1).cpu().detach().numpy()
    bins = list(range(int(values.min().item()), int(values.max().item()) + 2))
    counts, _ = np.histogram(values, bins=bins)
    bars = ax.bar(bins[:-1], counts, align="center", width=0.8)
    ax.set_xticks(bins[:-1])
    ax.set_xticklabels([str(b) for b in bins[:-1]])
    ax.set_title(f"Active subnetworks on current batch (batch_size={topk_mask.shape[0]})")
    ax.set_xlabel("Number of active subnetworks")
    ax.set_ylabel("Count")

    for bar in bars:
        height = bar.get_height()
        ax.annotate(
            f"{height}",
            xy=(bar.get_x() + bar.get_width() / 2, height),
            xytext=(0, 3),  # 3 points vertical offset
            textcoords="offset points",
            ha="center",
            va="bottom",
        )
    return {"subnetwork_attributions_statistics": fig}<|MERGE_RESOLUTION|>--- conflicted
+++ resolved
@@ -300,10 +300,6 @@
             attribution_scores = calc_attributions_rank_one(
                 out=model_output_spd, inner_acts_vals=list(inner_acts.values())
             )
-<<<<<<< HEAD
-    topk_mask = calc_topk_mask(attribution_scores, topk, batch_topk=batch_topk)
-    model_output_spd_topk, layer_acts_topk, inner_acts_topk = spd_model(
-=======
 
     # We always assume the final subnetwork is the one we want to distil
     topk_attrs = attribution_scores[..., :-1] if distil_from_target else attribution_scores
@@ -315,8 +311,7 @@
         )
         topk_mask = torch.cat((topk_mask, last_subnet_mask), dim=-1)
 
-    model_output_spd_topk, layer_acts_topk, inner_acts_topk = spd_model.forward_topk(
->>>>>>> 49ce2b51
+    model_output_spd_topk, layer_acts_topk, inner_acts_topk = spd_model(
         input_array, topk_mask=topk_mask
     )
     assert len(inner_acts_topk) == spd_model.n_param_matrices
