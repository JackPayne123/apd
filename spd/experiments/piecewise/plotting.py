from pathlib import Path
from typing import Literal

import einops
import matplotlib
import matplotlib.pyplot as plt
import matplotlib.ticker as tkr
import numpy as np
import torch
from einops import einsum
from jaxtyping import Float
from matplotlib.colors import CenteredNorm
from mpl_toolkits.axes_grid1 import make_axes_locatable
from torch import Tensor
from tqdm import tqdm

from spd.experiments.piecewise.models import (
    PiecewiseFunctionSPDFullRankTransformer,
    PiecewiseFunctionSPDRankPenaltyTransformer,
    PiecewiseFunctionTransformer,
)
from spd.models.components import (
    ParamComponents,
    ParamComponentsFullRank,
    ParamComponentsRankPenalty,
)
from spd.run_spd import (
    calc_recon_mse,
)
from spd.utils import run_spd_forward_pass


def get_weight_matrix(
    general_param_components: ParamComponents
    | ParamComponentsFullRank
    | ParamComponentsRankPenalty,
) -> Float[Tensor, "k i j"]:
    if isinstance(general_param_components, ParamComponentsFullRank):
        weight: Float[Tensor, "k i j"] = general_param_components.subnetwork_params
        return weight
    elif isinstance(general_param_components, ParamComponents):
        a: Float[Tensor, "i k"] = general_param_components.A
        b: Float[Tensor, "k j"] = general_param_components.B
        weight: Float[Tensor, "k i j"] = einsum(a, b, "i k, k j -> k i j")
        return weight
    elif isinstance(general_param_components, ParamComponentsRankPenalty):
        a: Float[Tensor, "k i m"] = general_param_components.A
        b: Float[Tensor, "k m j"] = general_param_components.B
        weight: Float[Tensor, "k i j"] = einsum(a, b, "k i m, k m j -> k i j")
        return weight
    else:
        raise ValueError(f"Unknown type: {type(general_param_components)}")


def plot_matrix(
    ax: plt.Axes,
    matrix: torch.Tensor,
    title: str,
    xlabel: str,
    ylabel: str,
<<<<<<< HEAD
    colorbar_format: str = "%.1f",
=======
    colorbar_format: str = "%.0f",
>>>>>>> f1d436b0
    norm: plt.Normalize | None = None,
) -> None:
    # Useful to have bigger text for small matrices
    fontsize = 8 if matrix.numel() < 50 else 4
    norm = norm if norm is not None else CenteredNorm()
    im = ax.matshow(matrix.detach().cpu().numpy(), cmap="coolwarm", norm=norm)
<<<<<<< HEAD
    for (j, i), label in np.ndenumerate(matrix.detach().cpu().numpy()):
        ax.text(i, j, f"{label:.2f}", ha="center", va="center", fontsize=fontsize)
    if xlabel != "":
        ax.set_xlabel(xlabel)
        ax.xaxis.set_label_position("top")
    else:
        ax.set_xticklabels([])
=======
    # If less than 500 elements, show the values
    if matrix.numel() < 500:
        for (j, i), label in np.ndenumerate(matrix.detach().cpu().numpy()):
            ax.text(i, j, f"{label:.2f}", ha="center", va="center", fontsize=fontsize)
    ax.set_xlabel(xlabel)
>>>>>>> f1d436b0
    if ylabel != "":
        ax.set_ylabel(ylabel)
    else:
        ax.set_yticklabels([])
    ax.set_title(title)
    divider = make_axes_locatable(ax)
    cax = divider.append_axes("right", size=0.1, pad=0.05)
    fig = ax.get_figure()
    assert fig is not None
    fig.colorbar(im, cax=cax, format=tkr.FormatStrFormatter(colorbar_format))
    if ylabel == "Function index":
        n_functions = matrix.shape[0]
        ax.set_yticks(range(n_functions))
        ax.set_yticklabels([f"{L:.0f}" for L in range(1, n_functions + 1)])


def plot_components_fullrank(
    model: PiecewiseFunctionSPDFullRankTransformer | PiecewiseFunctionSPDRankPenaltyTransformer,
    step: int,
    out_dir: Path | None,
    slow_images: bool,
    show_bias: bool | None = None,
) -> dict[str, plt.Figure]:
    decompose_bias = len(model.mlps[0].linear1.bias.shape) > 1
    show_bias = show_bias if show_bias is not None else decompose_bias
    n_layers = model.n_layers
    _, n_neurons, d_embed = model.mlps[0].linear1.subnetwork_params.shape
    ncols_per_layer = 2 + show_bias
    ncols = ncols_per_layer * n_layers
    if slow_images:
        nrows = model.k + 1
        fig, axs = plt.subplots(
            nrows,
            ncols,
            # 1/5 inch per dimension, 0.5 w_inches for colorbar, 4 inches for labels etc.
            figsize=(4 + (d_embed / 5 + 0.5) * ncols, 4 + n_neurons / 5 * nrows),
            constrained_layout=True,
        )
    else:
        nrows = 1
        fig, axs_row = plt.subplots(
            nrows,
            ncols,
            figsize=(4 + (d_embed / 5 + 0.5) * ncols, 4 + n_neurons / 5 * nrows),
            constrained_layout=True,
        )
        axs = np.array([axs_row])

    # For Piecewise, we want shared normalization across layers, but separate for W_in/bias/W_out
    def max_val(matrices: list[Float[Tensor, "..."]]) -> float:
        return max(matrix.abs().max().item() for matrix in matrices)

    colors = matplotlib.colors  # type: ignore
    norm_scale_w_in = max_val([model.mlps[i].linear1.subnetwork_params for i in range(n_layers)])
    norm_w_in = colors.Normalize(vmin=-norm_scale_w_in, vmax=norm_scale_w_in)
    norm_scale_bias = max_val([model.mlps[i].linear1.bias for i in range(n_layers)])
    norm_bias = colors.Normalize(vmin=-norm_scale_bias, vmax=norm_scale_bias)
    norm_scale_w_out = max_val([model.mlps[i].linear2.subnetwork_params for i in range(n_layers)])
    norm_w_out = colors.Normalize(vmin=-norm_scale_w_out, vmax=norm_scale_w_out)

    assert isinstance(axs, np.ndarray)
    for lay in range(n_layers):
        plot_matrix(
            axs[0, ncols_per_layer * lay],
            einops.einsum(model.mlps[lay].linear1.subnetwork_params, "k ... -> ..."),
            f"Layer {lay} W_in",
            "Neuron index",
            "Embedding index, sum over k" if lay == 0 else "",
            norm=norm_w_in,
        )
        if show_bias:
            plot_matrix(
                axs[0, ncols_per_layer * lay + 1],
                torch.einsum("kd->d", model.mlps[lay].linear1.bias).unsqueeze(0)
                if decompose_bias
                else model.mlps[lay].linear1.bias.unsqueeze(0),
                f"Layer {lay} Bias" if decompose_bias else f"Layer {lay} Bias (not decomposed)",
                "Neuron index",
                "",
                norm=norm_bias,
            )
        plot_matrix(
            axs[0, ncols_per_layer * lay + 1 + show_bias],
            einops.einsum(model.mlps[lay].linear2.subnetwork_params, "k ... -> ...").T,
            f"Layer {lay} W_out.T",
            "Neuron index",
            "",
            norm=norm_w_out,
        )
    if slow_images:
        for k in range(model.k):
            for lay in range(n_layers):
                mlp = model.mlps[lay]
                W_in_k = mlp.linear1.subnetwork_params[k]
                ax = axs[k + 1, ncols_per_layer * lay]  # type: ignore
                plot_matrix(
                    ax,
                    W_in_k,
                    "",
                    "",
                    f"Embedding index, k={k}" if lay == 0 else "",
                    norm=norm_w_in,
                )
                if decompose_bias and show_bias:
                    bias_k = mlp.linear1.bias[None, k]
                    ax = axs[k + 1, ncols_per_layer * lay + 1]  # type: ignore
                    plot_matrix(
                        ax,
                        bias_k,
                        "",
                        "",
                        "",
                        norm=norm_bias,
                    )
                elif show_bias:
                    # Remove the frame
                    axs[k + 1, ncols_per_layer * lay + 1].axis("off")
                W_out_k = mlp.linear2.subnetwork_params[k].T
                ax = axs[k + 1, ncols_per_layer * lay + 1 + show_bias]  # type: ignore
                plot_matrix(
                    ax,
                    W_out_k,
                    "",
                    "",
                    "",
                    norm=norm_w_out,
                )
    return {"matrices_layer0": fig}


def plot_model_functions(
    spd_model: PiecewiseFunctionSPDFullRankTransformer | PiecewiseFunctionSPDRankPenaltyTransformer,
    target_model: PiecewiseFunctionTransformer,
    attribution_type: Literal["gradient", "ablation", "activation"],
    device: str,
    start: float,
    stop: float,
    print_info: bool = False,
    distil_from_target: bool = False,
) -> dict[str, plt.Figure]:
    fig, axes = plt.subplots(nrows=3, figsize=(12, 12), constrained_layout=True)
    assert isinstance(axes, np.ndarray)
    [ax, ax_attrib, ax_inner] = axes
    # For these tests we run with unusual data where there's always 1 control bit active, which
    # might differ from training. Thus we manually set topk to 1. Note that this should work for
    # both, batch and non-batch topk.
    topk = 1
    # Disable batch_topk to rule out errors caused by batch -- non-batch is an easier task for SPD
    # in the toy setting used for plots.
    batch_topk = False
    fig.suptitle(
        f"Model outputs for each control bit. (Plot with topk={topk} & batch_topk={batch_topk}.\n"
        "This should differ from the training settings, topk>=1 ought to work for plotting.)"
    )
    # Get model outputs for simple example data. Create input array with 10_000 rows, 1000
    # rows for each function. Set the 0th column to be linspace(0, 5, 1000) repeated. Set the
    # control bits to [0,1,0,0,...] for the first 1000 rows, [0,0,1,0,...] for the next 1000 rows,
    # etc.
    n_samples = 1000
    n_functions = spd_model.num_functions
    # Set the control bits
    input_array = torch.eye(spd_model.n_inputs)[-n_functions:, :]
    input_array = input_array.repeat_interleave(n_samples, dim=0)
    input_array = input_array.to(device)
    # Set the 0th input to x_space
    x_space = torch.linspace(start, stop, n_samples)
    input_array[:, 0] = x_space.repeat(n_functions)

    spd_outputs = run_spd_forward_pass(
        spd_model=spd_model,
        target_model=target_model,
        input_array=input_array,
        attribution_type=attribution_type,
        batch_topk=batch_topk,
        topk=topk,
        distil_from_target=distil_from_target,
    )
    model_output_hardcoded = spd_outputs.target_model_output
    model_output_spd = spd_outputs.spd_model_output
    out_topk = spd_outputs.spd_topk_model_output
    inner_acts = spd_outputs.inner_acts
    attribution_scores = spd_outputs.attribution_scores
    topk_mask = spd_outputs.topk_mask

    if print_info:
        # Check if, ever, there are cases where the control bit is 1 but the topk_mask is False.
        # We check this by calculating whether topk_mask is True OR control bit is 0.
        control_bits = input_array[:, 1:].cpu().detach().numpy()
        topk_mask = topk_mask.cpu().detach().numpy()
        topk_mask_control_bits = topk_mask | (control_bits == 0)
        print(
            f"How often is topk_mask True or control_bits == 0: {topk_mask_control_bits.mean():.3%}"
        )
        # Calculate recon loss
        topk_recon_loss = calc_recon_mse(out_topk, model_output_hardcoded, has_instance_dim=False)
        print(f"Topk recon loss: {topk_recon_loss:.4f}")

    # Convert stuff to numpy
    model_output_spd = model_output_spd[:, 0].cpu().detach().numpy()
    model_output_hardcoded = model_output_hardcoded[:, 0].cpu().detach().numpy()
    out_topk = out_topk.cpu().detach().numpy()
    input_xs = input_array[:, 0].cpu().detach().numpy()

    # Plot for every k
    tab20b_colors = plt.get_cmap("tab20b").colors  # type: ignore
    tab20c_colors = plt.get_cmap("tab20c").colors  # type: ignore
    colors = [*tab20b_colors, *tab20c_colors]
    # cb stands for control bit which is active there; this differs from k due to permutation
    for cb in range(n_functions):
        color0 = colors[(4 * cb + 0) % len(colors)]
        color1 = colors[(4 * cb + 1) % len(colors)]
        color2 = colors[(4 * cb + 2) % len(colors)]
        color3 = colors[(4 * cb + 3) % len(colors)]
        s = slice(cb * n_samples, (cb + 1) * n_samples)
        ax.plot(input_xs[s], out_topk[s], ls="--", color=color0)
        assert target_model.controlled_resnet is not None
        ax.plot(input_xs[s], model_output_hardcoded[s], label=f"cb={cb}", color=color1)
        ax.plot(
            x_space,
            target_model.controlled_resnet.functions[cb](x_space),
            ls=":",
            color=color2,
        )
        ax.plot(input_xs[s], model_output_spd[s], ls="-.", color=color3)
        k_cb = attribution_scores[s].mean(dim=0).argmax()
        # ax_attrib
        for k in range(n_functions):
            # Find permutation
            if k == k_cb:
                ax_attrib.plot(
                    input_xs[s],
                    attribution_scores[s][:, k],
                    color=color0,
                    label=f"cb={cb}, k_cb={k}",
                )
            else:
                ax_attrib.plot(input_xs[s], attribution_scores[s][:, k], color=color0, alpha=0.2)
        # ax_inner
        if len(inner_acts) <= 2:
            for k in range(n_functions):
                # Find permutation
                if k == k_cb:
                    assert len(inner_acts) <= 2, "Didn't implement more than 2 SPD 'layers' yet"
                    for j, layer_name in enumerate(inner_acts.keys()):
                        ls = ["-", "--"][j]
                        if not isinstance(spd_model, PiecewiseFunctionSPDFullRankTransformer):
                            ax_inner.plot(
                                input_xs[s],
                                inner_acts[layer_name].cpu().detach()[s][:, k],
                                color=color0,
                                ls=ls,
                                label=f"cb={cb}, k_cb={k}" if j == 0 else None,
                            )
                else:
                    for j, layer_name in enumerate(inner_acts.keys()):
                        ls = ["-", "--"][j]
                        if not isinstance(spd_model, PiecewiseFunctionSPDFullRankTransformer):
                            ax_inner.plot(
                                input_xs[s],
                                inner_acts[layer_name].cpu().detach()[s][:, k],
                                color="k",
                                ls=ls,
                                lw=0.2,
                            )
        ax_inner.plot([], [], color=colors[0], label="W_in", ls="-")
        ax_inner.plot([], [], color=colors[0], label="W_out", ls="--")
        ax_inner.plot([], [], color="k", label="k!=k_cb", ls="-", lw=0.2)
    else:
        tqdm.write("Skipping inner acts plot for more than 2 SPD 'layers'")
    # Add some additional (blue) legend lines explaining the different line styles
    ax.plot([], [], ls="--", color=colors[0], label="spd model topk")
    ax.plot([], [], ls="-", color=colors[1], label="target model")
    ax.plot([], [], ls=":", color=colors[2], label="true function")
    ax.plot([], [], ls="-.", color=colors[3], label="spd model")
    ax.legend(ncol=3, loc="lower left")
    ax_attrib.legend(ncol=3, loc="lower left")
    if attribution_scores.min() > 0:
        ax_attrib.set_yscale("log")
        ax_attrib.set_ylabel("attribution_scores (log)")
    ax_attrib.set_xlabel("x (model input dim 0)")
    ax_attrib.set_title(
        "Attributions of each subnetwork for every control bit case (k=k_cb in bold)"
    )
    ax_inner.legend(ncol=3, loc="lower left")
    ax_inner.set_ylabel("inner acts (symlog)")
    ax_inner.set_title("'inner acts', coloured for the top subnetwork, black for the others")
    ax_inner.set_xlabel("x (model input dim 0)")
    ax.set_xlabel("x (model input dim 0)")
    ax.set_ylabel("f(x) (model output dim 0)")
    return {"model_functions": fig}


def plot_single_network(ax: plt.Axes, weights: list[dict[str, Float[Tensor, "i j"]]]) -> None:
    n_layers = len(weights)
    d_embed = weights[0]["W_in"].shape[0]
    d_mlp = weights[0]["W_in"].shape[1]
    assert all(W["W_in"].shape == (d_embed, d_mlp) for W in weights)
    assert all(W["W_out"].shape == (d_mlp, d_embed) for W in weights)

    # Define node positions
    x_embed = np.linspace(0.05, 0.45, d_embed)
    x_mlp = np.linspace(0.55, 0.95, d_mlp)

    # Plot nodes
    for lay in range(n_layers + 1):
        ax.scatter(x_embed, [2 * lay] * d_embed, s=100, color="grey", edgecolors="k", zorder=3)
    for lay in range(n_layers):
        ax.scatter(x_mlp, [2 * lay + 1] * d_mlp, s=100, color="grey", edgecolors="k", zorder=3)

    # Plot edges
    cmap = plt.get_cmap("RdBu")
    for lay in range(n_layers):
        # Normalize weights
        W_in_norm = weights[lay]["W_in"] / weights[lay]["W_in"].abs().max()
        W_out_norm = weights[lay]["W_out"] / weights[lay]["W_out"].abs().max()
        for i in range(d_embed):
            for j in range(d_mlp):
                weight = W_in_norm[i, j].item()
                color = cmap(0.5 * (weight + 1))
                ax.plot(
                    [x_embed[i], x_mlp[j]],
                    [2 * lay + 2, 2 * lay + 1],
                    color=color,
                    linewidth=abs(weight),
                )
                weight = W_out_norm[j, i].item()
                color = cmap(0.5 * (weight + 1))
                ax.plot(
                    [x_mlp[j], x_embed[i]],
                    [2 * lay + 1, 2 * lay],
                    color=color,
                    linewidth=abs(weight),
                )
    # Draw residual steam
    for i in range(d_embed):
        ax.plot([x_embed[i], x_embed[i]], [0, 2 * n_layers], color="grey", linewidth=0.5, zorder=-1)
    ax.add_patch(
        plt.Rectangle(
            (0.05, 0.05),
            0.45,
            0.9,
            fill=True,
            color="grey",
            alpha=0.25,
            transform=ax.transAxes,
            zorder=-2,
        )
    )
    # Draw MLP branching off
    y1 = np.linspace(0, 2 * n_layers, 100)
    x1a = (1 + np.cos((y1 + 1) * 2 * np.pi / n_layers)) / 4 - 0.00
    x1b = (1 + np.cos((y1 + 1) * 2 * np.pi / n_layers)) / 4 + 0.50
    ax.fill_betweenx(y1, x1a, x1b, color="tan", alpha=0.5, zorder=-1)
    # Turn off axes
    ax.axis("off")


def plot_piecewise_network(
    model: PiecewiseFunctionSPDFullRankTransformer | PiecewiseFunctionSPDRankPenaltyTransformer,
) -> dict[str, plt.Figure]:
    n_components = model.k
    mlps: torch.nn.ModuleList = model.mlps
    n_layers = len(mlps)

    W_ins = [get_weight_matrix(mlps[lay].linear1) for lay in range(n_layers)]
    W_outs = [get_weight_matrix(mlps[lay].linear2) for lay in range(n_layers)]
    subnetworks = {}
    subnetworks[-1] = []
    for lay in range(n_layers):
        subnetworks[-1].append({"W_in": W_ins[lay].sum(0), "W_out": W_outs[lay].sum(0)})

    for k in range(n_components):
        subnetworks[k] = []
        for lay in range(n_layers):
            subnetworks[k].append({"W_in": W_ins[lay][k], "W_out": W_outs[lay][k]})

    fig, axs = plt.subplots(
        1,
        n_components + 1,
        figsize=(2.5 * (n_components + 1), 2.5 * n_layers),
        constrained_layout=True,
    )
    axs = np.array(axs)
    for i, k in enumerate(np.arange(-1, n_components)):
        axs[i].set_title(f"Subnet {k}")
        plot_single_network(axs[i], subnetworks[k])
    axs[0].set_title("Full model")
    axs[0].text(0.275, 0.01, "Outputs", ha="center", va="center", transform=axs[0].transAxes)
    axs[0].text(0.275, 0.985, "Inputs", ha="center", va="center", transform=axs[0].transAxes)
    for lay in range(n_layers):
        axs[0].text(1, 2 * lay + 1, "MLP", ha="left", va="center")
    return {"subnetworks_graph_plots": fig}<|MERGE_RESOLUTION|>--- conflicted
+++ resolved
@@ -58,32 +58,18 @@
     title: str,
     xlabel: str,
     ylabel: str,
-<<<<<<< HEAD
     colorbar_format: str = "%.1f",
-=======
-    colorbar_format: str = "%.0f",
->>>>>>> f1d436b0
     norm: plt.Normalize | None = None,
 ) -> None:
     # Useful to have bigger text for small matrices
     fontsize = 8 if matrix.numel() < 50 else 4
     norm = norm if norm is not None else CenteredNorm()
     im = ax.matshow(matrix.detach().cpu().numpy(), cmap="coolwarm", norm=norm)
-<<<<<<< HEAD
-    for (j, i), label in np.ndenumerate(matrix.detach().cpu().numpy()):
-        ax.text(i, j, f"{label:.2f}", ha="center", va="center", fontsize=fontsize)
-    if xlabel != "":
-        ax.set_xlabel(xlabel)
-        ax.xaxis.set_label_position("top")
-    else:
-        ax.set_xticklabels([])
-=======
     # If less than 500 elements, show the values
     if matrix.numel() < 500:
         for (j, i), label in np.ndenumerate(matrix.detach().cpu().numpy()):
             ax.text(i, j, f"{label:.2f}", ha="center", va="center", fontsize=fontsize)
     ax.set_xlabel(xlabel)
->>>>>>> f1d436b0
     if ylabel != "":
         ax.set_ylabel(ylabel)
     else:
