--- conflicted
+++ resolved
@@ -500,7 +500,6 @@
     return {"subnetwork_correlation_matrix": fig}
 
 
-<<<<<<< HEAD
 def plot_single_network(ax: plt.Axes, weights: list[dict[str, Float[Tensor, "i j"]]]) -> None:
     n_layers = len(weights)
     d_embed = weights[0]["W_in"].shape[0]
@@ -603,7 +602,8 @@
     for lay in range(n_layers):
         axs[0].text(1, 2 * lay + 1, "MLP", ha="left", va="center")
     return {"subnetworks_graph_plots": fig}
-=======
+
+
 def plot_subnetwork_attributions_statistics(
     topk_mask: Float[Tensor, "batch_size k"],
 ) -> dict[str, plt.Figure]:
@@ -630,5 +630,4 @@
             ha="center",
             va="bottom",
         )
-    return {"subnetwork_attributions_statistics": fig}
->>>>>>> 5c7f08b3
+    return {"subnetwork_attributions_statistics": fig}