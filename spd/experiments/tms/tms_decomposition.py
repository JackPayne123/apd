--- conflicted
+++ resolved
@@ -51,12 +51,7 @@
 def plot_perumated_A(model: TMSSPDModel, step: int, out_dir: Path, **_) -> plt.Figure:
     permuted_A_T_list: list[torch.Tensor] = []
     for i in range(model.n_instances):
-<<<<<<< HEAD
-        normed_A = model.A / (model.A.norm(p=2, dim=-2, keepdim=True) + 1e-12)
-        permuted_matrix = permute_to_identity(normed_A[i].T.abs())
-=======
         permuted_matrix = permute_to_identity(model.A[i].T.abs())
->>>>>>> ac9e6858
         permuted_A_T_list.append(permuted_matrix)
     permuted_A_T = torch.stack(permuted_A_T_list, dim=0)
 
