--- conflicted
+++ resolved
@@ -250,15 +250,9 @@
 
 
 def calc_attributions_rank_one(
-<<<<<<< HEAD
-    out: Float[Tensor, "... d_out"],
-    inner_acts_vals: list[Float[Tensor, "... k"]],
-) -> Float[Tensor, "... k"]:
-=======
     out: Float[Tensor, "batch d_out"] | Float[Tensor, "batch n_instances d_out"],
     inner_acts_vals: list[Float[Tensor, "batch k"] | Float[Tensor, "batch n_instances k"]],
 ) -> Float[Tensor, "batch k"] | Float[Tensor, "batch n_instances k"]:
->>>>>>> 2041b7b5
     """Calculate the sum of the (squared) attributions from each output dimension.
 
     An attribution is the element-wise product of the gradient of the output dimension w.r.t. the
@@ -278,14 +272,6 @@
     Returns:
         The sum of the (squared) attributions from each output dimension.
     """
-<<<<<<< HEAD
-    attribution_scores: Float[Tensor, "... k"] = torch.zeros_like(inner_acts_vals[0])
-    for feature_idx in range(out.shape[-1]):
-        feature_attributions: Float[Tensor, "... k"] = torch.zeros_like(inner_acts_vals[0])
-        feature_grads: tuple[Float[Tensor, "... k"], ...] = torch.autograd.grad(
-            out[..., feature_idx].sum(), inner_acts_vals, retain_graph=True
-        )
-=======
     attribution_scores: Float[Tensor, " k"] | Float[Tensor, "n_instances k"] = torch.zeros_like(
         inner_acts_vals[0]
     )
@@ -296,7 +282,6 @@
         feature_grads: tuple[
             Float[Tensor, "batch k"] | Float[Tensor, "batch n_instances k"], ...
         ] = torch.autograd.grad(out[..., feature_idx].sum(), inner_acts_vals, retain_graph=True)
->>>>>>> 2041b7b5
         assert len(feature_grads) == len(inner_acts_vals)
         for param_matrix_idx in range(len(inner_acts_vals)):
             feature_attributions += (
