import torch
from jaxtyping import Bool, Float
from torch import Tensor, nn

from spd.utils import init_param_


class ParamComponents(nn.Module):
    def __init__(
        self,
        in_dim: int,
        out_dim: int,
        k: int,
        resid_component: nn.Parameter | None,
        resid_dim: int | None,
        norm_A: bool = False,
        norm_B: bool = False,
    ):
        """
        Args:
            in_dim: Input dimension of the parameter to be replaced with AB.
            out_dim: Output dimension of the parameter to be replaced with AB.
            k: Number of subnetworks.
            resid_component: Predefined component matrix of shape (d_resid, k) if A or (k, d_resid)
                if B.
            resid_dim: Dimension in which to use the predefined component.
            norm_A: Whether to normalize A in the forward pass.
            norm_B: Whether to normalize B in the forward pass.
        """
        super().__init__()

        self.norm_A = norm_A
        self.norm_B = norm_B

        if resid_component is not None:
            if resid_dim == 0:
                a = resid_component
                b = nn.Parameter(torch.empty(k, out_dim))
            elif resid_dim == 1:
                a = nn.Parameter(torch.empty(in_dim, k))
                b = resid_component
            else:
                raise ValueError("Invalid resid_dim value. Must be 0 or 1.")
        else:
            a = nn.Parameter(torch.empty(in_dim, k))
            b = nn.Parameter(torch.empty(k, out_dim))

        self.A = a
        self.B = b
        init_param_(self.A)
        init_param_(self.B)

    def forward(
        self,
        x: Float[Tensor, "... dim1"],
    ) -> tuple[Float[Tensor, "... dim2"], Float[Tensor, "... k"]]:
<<<<<<< HEAD
        A = self.A / (self.A.norm(p=2, dim=-2, keepdim=True) + 1e-12) if self.norm_A else self.A
        inner_acts = torch.einsum("bf,fk->bk", x, A)

        B = self.B / (self.B.norm(p=2, dim=-1, keepdim=True) + 1e-12) if self.norm_B else self.B
        out = torch.einsum("bk,kg->bg", inner_acts, B)
=======
        inner_acts = torch.einsum("bf,fk->bk", x, self.A)
        out = torch.einsum("bk,kg->bg", inner_acts, self.B)
>>>>>>> ac9e6858
        return out, inner_acts

    def forward_topk(
        self,
        x: Float[Tensor, "... dim1"],
        topk_mask: Bool[Tensor, "... k"],
    ) -> tuple[Float[Tensor, "... dim2"], Float[Tensor, "... k"]]:
        """
        Performs a forward pass using only the top-k subnetwork activations.

        Args:
            x: Input tensor
            topk_mask: Boolean tensor indicating which subnetwork activations to keep.

        Returns:
            out: Output tensor
            inner_acts: Subnetwork activations
        """

<<<<<<< HEAD
        normed_A = self.A / (self.A.norm(p=2, dim=-2, keepdim=True) + 1e-12)
        inner_acts = torch.einsum("bf,fk->bk", x, normed_A)
=======
        inner_acts = torch.einsum("bf,fk->bk", x, self.A)
>>>>>>> ac9e6858
        inner_acts_topk = inner_acts * topk_mask
        out = torch.einsum("bk,kg->bg", inner_acts_topk, self.B)
        return out, inner_acts_topk


class MLPComponents(nn.Module):
    """
    A module that contains two linear layers with a ReLU activation in between.

    Note that the first linear layer has a bias that is not decomposed, and the second linear layer
    has no bias.
    """

    def __init__(
        self,
        d_embed: int,
        d_mlp: int,
        k: int,
        input_bias: Float[Tensor, " d_mlp"] | None = None,
        input_component: nn.Parameter | None = None,
        output_component: nn.Parameter | None = None,
    ):
        super().__init__()
        self.linear1 = ParamComponents(
            d_embed, d_mlp, k, resid_component=input_component, resid_dim=0, norm_A=True
        )
        self.bias1 = nn.Parameter(torch.zeros(d_mlp))
        if input_bias is not None:
            self.bias1.data = input_bias.detach().clone()

        norm_A = output_component is None  # Not sharing weights, normalize A
        norm_B = output_component is not None  # Sharing weights, need to normalize B
        self.linear2 = ParamComponents(
            d_mlp,
            d_embed,
            k,
            resid_component=output_component,
            resid_dim=1,
            norm_A=norm_A,
            norm_B=norm_B,
        )

    def forward(
        self, x: Float[Tensor, "... d_embed"]
    ) -> tuple[
        Float[Tensor, "... d_embed"],
        list[Float[Tensor, "... d_embed"] | Float[Tensor, "... d_mlp"]],
        list[Float[Tensor, "... k"]],
    ]:
        """
        Returns:
            x: The output of the MLP
            layer_acts: The activations of each linear layer
            inner_acts: The component activations inside each linear layer
        """
        inner_acts = []
        layer_acts = []
        x, inner_acts_linear1 = self.linear1(x)
        x += self.bias1
        inner_acts.append(inner_acts_linear1)
        layer_acts.append(x)

        x, inner_acts_linear2 = self.linear2(torch.nn.functional.relu(x))
        inner_acts.append(inner_acts_linear2)
        layer_acts.append(x)
        return x, layer_acts, inner_acts

    def forward_topk(
        self,
        x: Float[Tensor, "... d_embed"],
        topk_mask: Bool[Tensor, "... k"],
    ) -> tuple[
        Float[Tensor, "... d_embed"],
        list[Float[Tensor, "... d_embed"] | Float[Tensor, "... d_mlp"]],
        list[Float[Tensor, "... k"]],
    ]:
        """
        Performs a forward pass using only the top-k components for each linear layer.

        Args:
            x: Input tensor
            topk_mask: Boolean tensor indicating which components to keep.
        Returns:
            x: The output of the MLP
            layer_acts: The activations of each linear layer
            inner_acts: The component activations inside each linear layer
        """
        inner_acts = []
        layer_acts = []

        # First linear layer
        x, inner_acts_linear1 = self.linear1.forward_topk(x, topk_mask)
        x += self.bias1
        inner_acts.append(inner_acts_linear1)
        layer_acts.append(x)

        x = torch.nn.functional.relu(x)

        # Second linear layer
        x, inner_acts_linear2 = self.linear2.forward_topk(x, topk_mask)
        inner_acts.append(inner_acts_linear2)
        layer_acts.append(x)

        return x, layer_acts, inner_acts<|MERGE_RESOLUTION|>--- conflicted
+++ resolved
@@ -54,16 +54,8 @@
         self,
         x: Float[Tensor, "... dim1"],
     ) -> tuple[Float[Tensor, "... dim2"], Float[Tensor, "... k"]]:
-<<<<<<< HEAD
-        A = self.A / (self.A.norm(p=2, dim=-2, keepdim=True) + 1e-12) if self.norm_A else self.A
-        inner_acts = torch.einsum("bf,fk->bk", x, A)
-
-        B = self.B / (self.B.norm(p=2, dim=-1, keepdim=True) + 1e-12) if self.norm_B else self.B
-        out = torch.einsum("bk,kg->bg", inner_acts, B)
-=======
         inner_acts = torch.einsum("bf,fk->bk", x, self.A)
         out = torch.einsum("bk,kg->bg", inner_acts, self.B)
->>>>>>> ac9e6858
         return out, inner_acts
 
     def forward_topk(
@@ -83,12 +75,7 @@
             inner_acts: Subnetwork activations
         """
 
-<<<<<<< HEAD
-        normed_A = self.A / (self.A.norm(p=2, dim=-2, keepdim=True) + 1e-12)
-        inner_acts = torch.einsum("bf,fk->bk", x, normed_A)
-=======
         inner_acts = torch.einsum("bf,fk->bk", x, self.A)
->>>>>>> ac9e6858
         inner_acts_topk = inner_acts * topk_mask
         out = torch.einsum("bk,kg->bg", inner_acts_topk, self.B)
         return out, inner_acts_topk
