--- conflicted
+++ resolved
@@ -270,32 +270,21 @@
         self.in_dim = in_dim
         self.out_dim = out_dim
         self.k = k
-<<<<<<< HEAD
         self.m = min(in_dim, out_dim)
-=======
-        self.m = min(in_dim, out_dim)  # Use min dimension for m as in ParamComponentsSchatten
->>>>>>> 0e514436
 
         # Initialize A and B matrices
         self.A = nn.Parameter(torch.empty(k, in_dim, self.m))
         self.B = nn.Parameter(torch.empty(k, self.m, out_dim))
-<<<<<<< HEAD
         self.bias = nn.Parameter(torch.zeros(out_dim)) if bias else None
-=======
-        self.bias = nn.Parameter(torch.zeros(k, out_dim)) if bias else None
->>>>>>> 0e514436
 
         init_param_(self.A, scale=init_scale)
         init_param_(self.B, scale=init_scale)
 
-<<<<<<< HEAD
-    # For compatibility with plotting code
     @property
     def subnetwork_params(self) -> Float[Tensor, "k i j"]:
+        """For compatibility with plotting code."""
         return einops.einsum(self.A, self.B, "k i m, k m j -> k i j")
 
-=======
->>>>>>> 0e514436
     def forward(
         self, x: Float[Tensor, "batch d_in"], topk_mask: Bool[Tensor, "batch k"] | None = None
     ) -> tuple[Float[Tensor, "batch d_out"], Float[Tensor, "batch k d_out"]]:
@@ -320,25 +309,15 @@
         # Then multiply by B to get to output dimension
         inner_acts = einops.einsum(pre_inner_acts, self.B, "batch k m, k m h -> batch k h")
 
-<<<<<<< HEAD
-=======
-        # Add the bias if it exists
-        if self.bias is not None:
-            inner_acts += self.bias
-
->>>>>>> 0e514436
         if topk_mask is not None:
             inner_acts = einops.einsum(inner_acts, topk_mask, "batch k h, batch k -> batch k h")
 
         # Sum over subnetwork dimension
         out = einops.einsum(inner_acts, "batch k h -> batch h")
-<<<<<<< HEAD
 
         # Add the bias if it exists
         if self.bias is not None:
             out += self.bias
-=======
->>>>>>> 0e514436
         return out, inner_acts
 
 
