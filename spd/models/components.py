--- conflicted
+++ resolved
@@ -10,10 +10,6 @@
 from spd.module_utils import init_param_
 
 
-<<<<<<< HEAD
-def hard_sigmoid(x: Tensor) -> Tensor:
-    return F.relu(torch.clamp(x, max=1))
-=======
 def leaky_relu(x: Tensor, alpha: float = 0.01) -> Tensor:
     return torch.where(x > 0, x, alpha * x)
 
@@ -21,7 +17,6 @@
 def double_leaky_relu(x: Tensor, alpha: float = 0.01) -> Tensor:
     """Small slope in the positive and negative regions."""
     return torch.where(x > 1, 1 + alpha * (x - 1), leaky_relu(x, alpha))
->>>>>>> 7a892ad1
 
 
 class Gate(nn.Module):
@@ -39,21 +34,12 @@
     def forward(
         self, x: Float[Tensor, "batch m"] | Float[Tensor, "batch n_instances m"]
     ) -> Float[Tensor, "batch m"] | Float[Tensor, "batch n_instances m"]:
-<<<<<<< HEAD
-        return hard_sigmoid(x * self.weight + self.bias)
-
-    def forward_relu(
-        self, x: Float[Tensor, "batch m"] | Float[Tensor, "batch n_instances m"]
-    ) -> Float[Tensor, "batch m"] | Float[Tensor, "batch n_instances m"]:
-        return F.relu(x * self.weight + self.bias)
-=======
         return leaky_relu(torch.clamp(x * self.weight + self.bias, max=1))
 
     def forward_unclamped(
         self, x: Float[Tensor, "batch m"] | Float[Tensor, "batch n_instances m"]
     ) -> Float[Tensor, "batch m"] | Float[Tensor, "batch n_instances m"]:
         return double_leaky_relu(x * self.weight + self.bias)
->>>>>>> 7a892ad1
 
 
 class GateMLP(nn.Module):
@@ -78,19 +64,11 @@
         out_bias_shape = (n_instances, m) if n_instances is not None else (m,)
 
         self.mlp_in = nn.Parameter(torch.empty(shape))
-<<<<<<< HEAD
-        self.in_bias = nn.Parameter(torch.empty(in_bias_shape))
-=======
         self.in_bias = nn.Parameter(torch.zeros(in_bias_shape))
->>>>>>> 7a892ad1
         self.mlp_out = nn.Parameter(torch.empty(shape))
         self.out_bias = nn.Parameter(torch.zeros(out_bias_shape))
 
         init_param_(self.mlp_in, fan_val=1, nonlinearity="relu")
-<<<<<<< HEAD
-        init_param_(self.in_bias, fan_val=1, nonlinearity="relu")
-=======
->>>>>>> 7a892ad1
         init_param_(self.mlp_out, fan_val=n_gate_hidden_neurons, nonlinearity="linear")
 
     def _compute_pre_activation(
@@ -118,21 +96,12 @@
     def forward(
         self, x: Float[Tensor, "batch m"] | Float[Tensor, "batch n_instances m"]
     ) -> Float[Tensor, "batch m"] | Float[Tensor, "batch n_instances m"]:
-<<<<<<< HEAD
-        return hard_sigmoid(self._compute_pre_activation(x))
-
-    def forward_relu(
-        self, x: Float[Tensor, "batch m"] | Float[Tensor, "batch n_instances m"]
-    ) -> Float[Tensor, "batch m"] | Float[Tensor, "batch n_instances m"]:
-        return F.relu(self._compute_pre_activation(x))
-=======
         return leaky_relu(torch.clamp(self._compute_pre_activation(x), max=1))
 
     def forward_unclamped(
         self, x: Float[Tensor, "batch m"] | Float[Tensor, "batch n_instances m"]
     ) -> Float[Tensor, "batch m"] | Float[Tensor, "batch n_instances m"]:
         return double_leaky_relu(self._compute_pre_activation(x))
->>>>>>> 7a892ad1
 
 
 class Linear(nn.Module):
