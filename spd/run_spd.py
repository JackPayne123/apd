"""Run SPD on a model."""

import json
from collections.abc import Callable
from pathlib import Path
from typing import Literal, Self

import einops
import matplotlib.pyplot as plt
import numpy as np
import torch
import wandb
from jaxtyping import Bool, Float
from pydantic import (
    BaseModel,
    ConfigDict,
    Field,
    NonNegativeFloat,
    PositiveFloat,
    PositiveInt,
    model_validator,
)
from torch import Tensor
from torch.utils.data import DataLoader
from tqdm import tqdm

from spd.log import logger
from spd.models.base import Model, SPDFullRankModel, SPDModel
from spd.types import Probability, RootPath
from spd.utils import (
    calc_ablation_attributions,
    calc_attributions_full_rank,
    calc_attributions_rank_one,
    calc_topk_mask,
)


class TMSConfig(BaseModel):
    model_config = ConfigDict(extra="forbid", frozen=True)
    task_name: Literal["tms"] = "tms"
    n_features: PositiveInt
    n_hidden: PositiveInt
    n_instances: PositiveInt
    k: PositiveInt
    feature_probability: Probability
    train_bias: bool
    bias_val: float
    pretrained_model_path: RootPath | None = None


class DeepLinearConfig(BaseModel):
    model_config = ConfigDict(extra="forbid", frozen=True)
    task_name: Literal["deep_linear"] = "deep_linear"
    n_features: PositiveInt | None = None
    n_layers: PositiveInt | None = None
    n_instances: PositiveInt | None = None
    k: PositiveInt | None = None
    pretrained_model_path: RootPath | None = None


class PiecewiseConfig(BaseModel):
    model_config = ConfigDict(extra="forbid", frozen=True)
    task_name: Literal["piecewise"] = "piecewise"
    n_functions: PositiveInt
    neurons_per_function: PositiveInt
    n_layers: PositiveInt
    feature_probability: Probability
    range_min: float
    range_max: float
    k: PositiveInt
    target_seed: int | None = None
    dataset_seed: int | None = None
    simple_bias: bool = False
    handcoded_AB: bool = False
    decompose_bias: bool = True


class Config(BaseModel):
    model_config = ConfigDict(extra="forbid", frozen=True)
    wandb_project: str | None = None
    wandb_run_name: str | None = None
    wandb_run_name_prefix: str = ""
    full_rank: bool = False
    seed: int = 0
    topk: PositiveFloat | None = None
    batch_topk: bool = True
    batch_size: PositiveInt
    steps: PositiveInt
    print_freq: PositiveInt
    image_freq: PositiveInt | None = None
    slow_images: bool = False
    save_freq: PositiveInt | None = None
    lr: PositiveFloat
    orthog_coeff: NonNegativeFloat | None = None
    out_recon_coeff: NonNegativeFloat | None = None
    param_match_coeff: NonNegativeFloat | None = 1.0
    topk_recon_coeff: NonNegativeFloat | None = None
    topk_l2_coeff: NonNegativeFloat | None = None
    lp_sparsity_coeff: NonNegativeFloat | None = None
    act_recon_coeff: NonNegativeFloat | None = None
    distil_subnet_l2_coeff: NonNegativeFloat | None = None
    pnorm: PositiveFloat | None = None
    pnorm_end: PositiveFloat | None = None
    lr_schedule: Literal["linear", "constant", "cosine", "exponential"] = "constant"
    lr_exponential_halflife: PositiveFloat | None = None
    lr_warmup_pct: Probability = 0.0
    sparsity_loss_type: Literal["jacobian"] = "jacobian"
    sparsity_warmup_pct: Probability = 0.0
    unit_norm_matrices: bool = True
    ablation_attributions: bool = False
    task_config: DeepLinearConfig | PiecewiseConfig | TMSConfig = Field(
        ..., discriminator="task_name"
    )

    @model_validator(mode="after")
    def validate_model(self) -> Self:
        # Check valid combinations of topk and batch_size
        if self.topk is not None:
            if self.batch_topk:
                if not (self.batch_size * self.topk).is_integer():
                    logger.warning(
                        f"batch_size * topk={self.batch_size * self.topk} is not an integer, will "
                        f"round down from {self.batch_size * self.topk} to "
                        f"{int(self.batch_size * self.topk)} when calculating topk_mask"
                    )
            else:
                if not self.topk.is_integer():
                    raise ValueError("topk must be an integer when not using batch_topk")

        # Warn if neither topk_recon_coeff nor lp_sparsity_coeff is set
        if not self.topk_recon_coeff and not self.lp_sparsity_coeff:
            logger.warning("Neither topk_recon_coeff nor lp_sparsity_coeff is set")

        # If topk_recon_coeff is set, topk must be set
        if self.topk_recon_coeff is not None:
            assert self.topk is not None, "topk must be set if topk_recon_coeff is set"

        # If lp_sparsity_coeff is set, pnorm or pnorm_end must be set
        if self.lp_sparsity_coeff is not None:
            assert (
                self.pnorm is not None or self.pnorm_end is not None
            ), "pnorm or pnorm_end must be set if lp_sparsity_coeff is set"

        # Check that topk_l2_coeff and topk_recon_coeff are None if topk is None
        if self.topk is None:
            assert self.topk_l2_coeff is None, "topk_l2_coeff is not None but topk is"
            assert self.topk_recon_coeff is None, "topk_recon_coeff is not None but topk is"

        # Give a warning if both out_recon_coeff and param_match_coeff are > 0
        if (
            self.param_match_coeff is not None
            and self.param_match_coeff > 0
            and self.out_recon_coeff is not None
            and self.out_recon_coeff > 0
        ):
            logger.warning(
                "Both param_match_coeff and out_recon_coeff are > 0. It's typical to only set one."
            )

        # If any of the coeffs are 0, raise a warning
        msg = "is 0, you may wish to instead set it to null to avoid calculating the loss"
        if self.topk_l2_coeff == 0:
            logger.warning(f"topk_l2_coeff {msg}")
        if self.topk_recon_coeff == 0:
            logger.warning(f"topk_recon_coeff {msg}")
        if self.lp_sparsity_coeff == 0:
            logger.warning(f"lp_sparsity_coeff {msg}")
        if self.param_match_coeff == 0:
            logger.warning(f"param_match_coeff {msg}")

        # Check that lr_exponential_halflife is not None if lr_schedule is "exponential"
        if self.lr_schedule == "exponential":
            assert (
                self.lr_exponential_halflife is not None
            ), "lr_exponential_halflife must be set if lr_schedule is exponential"

        if self.full_rank:
            assert not self.unit_norm_matrices, "Can't unit norm matrices if full rank"

        if self.ablation_attributions:
            assert self.topk is not None, "ablation_attributions is only compatible with topk"

        if (
            self.full_rank
            and isinstance(self.task_config, PiecewiseConfig)
            and not self.task_config.handcoded_AB
            and not self.task_config.decompose_bias
        ):
            raise ValueError("Must have one of handcoded_AB or decompose_bias set")

        if (
            not self.full_rank
            and isinstance(self.task_config, PiecewiseConfig)
            and self.task_config.decompose_bias
        ):
            raise ValueError("Cannot decompose bias in rank 1 case")

        if self.act_recon_coeff is not None and not isinstance(self.task_config, PiecewiseConfig):
            raise ValueError("act_recon_coeff is currenlty only suppported for piecewise")

        return self


def get_lr_schedule_fn(
    lr_schedule: Literal["linear", "constant", "cosine", "exponential"],
    lr_exponential_halflife: PositiveFloat | None = None,
) -> Callable[[int, int], float]:
    if lr_schedule == "linear":
        return lambda step, steps: 1 - (step / steps)
    elif lr_schedule == "constant":
        return lambda *_: 1.0
    elif lr_schedule == "cosine":
        return lambda step, steps: 1.0 if steps == 1 else np.cos(0.5 * np.pi * step / (steps - 1))
    elif lr_schedule == "exponential":
        assert lr_exponential_halflife is not None  # Should have been caught by model validator
        halflife = lr_exponential_halflife
        gamma = 0.5 ** (1 / halflife)
        logger.info(f"Using exponential LR schedule with halflife {halflife} steps (gamma {gamma})")
        return lambda step, steps: gamma**step
    else:
        raise ValueError(f"Unknown lr_schedule: {lr_schedule}")


def get_step_pnorm(step: int, total_steps: int, pnorm_end: float | None = None) -> float:
    if pnorm_end is None:
        return 1.0
    progress = step / total_steps
    return 1 + (pnorm_end - 1) * progress


def get_sparsity_coeff_linear_warmup(
    step: int, steps: int, max_sparsity_coeff: float, sparsity_warmup_pct: float
) -> float:
    warmup_steps = int(steps * sparsity_warmup_pct)
    if step < warmup_steps:
        return max_sparsity_coeff * (step / warmup_steps)
    return max_sparsity_coeff


def get_lr_with_warmup(
    step: int,
    steps: int,
    lr: float,
    lr_schedule_fn: Callable[[int, int], float],
    lr_warmup_pct: float,
) -> float:
    warmup_steps = int(steps * lr_warmup_pct)
    if step < warmup_steps:
        return lr * (step / warmup_steps)
    return lr * lr_schedule_fn(step - warmup_steps, steps - warmup_steps)


def calc_recon_mse(
    output: Float[Tensor, "batch n_features"] | Float[Tensor, "batch n_instances n_features"],
    labels: Float[Tensor, "batch n_features"] | Float[Tensor, "batch n_instances n_features"],
    has_instance_dim: bool = False,
) -> Float[Tensor, ""] | Float[Tensor, " n_instances"]:
    recon_loss = (output - labels) ** 2
    if recon_loss.ndim == 3:
        assert has_instance_dim
        recon_loss = einops.reduce(recon_loss, "b i f -> i", "mean")
    elif recon_loss.ndim == 2:
        recon_loss = recon_loss.mean()
    else:
        raise ValueError(f"Expected 2 or 3 dims in recon_loss, got {recon_loss.ndim}")
    return recon_loss


def calc_topk_l2_rank_one(
    As_and_Bs_vals: list[tuple[Float[Tensor, "d_layer_in k"], Float[Tensor, "k d_layer_out"]]],
    topk_mask: Bool[Tensor, "batch k"] | Bool[Tensor, "batch n_instances k"],
) -> Float[Tensor, ""] | Float[Tensor, " n_instances"]:
    """Calculate the L2 of the sum of the topk subnetworks.

    Args:
        all_As_and_Bs: The A and B matrices for each layer.
        topk_mask: The topk mask to use for the L2 penalty.

    Returns:
        The L2 penalty for the topk subnetworks. One value for each n_instance (used in tms and
            deep linear toy models).
    """
    batch_size = topk_mask.shape[0]
    n_instances = topk_mask.shape[1] if topk_mask.ndim == 3 else None
    accumulate_shape = (batch_size,) if n_instances is None else (batch_size, n_instances)

    topk_l2_penalty = torch.zeros(accumulate_shape, device=As_and_Bs_vals[0][0].device)
    for A, B in As_and_Bs_vals:
        # A: [d_in, k] or [n_instances, d_in, k]
        # B: [k, d_out] or [n_instances, k, d_out]
        # topk_mask: [batch, k] or [batch, n_instances, k]
        A_topk = torch.einsum("...fk,b...k ->b...fk", A, topk_mask)
        AB_topk = torch.einsum("b...fk,...kh->b...fh", A_topk, B)
        topk_l2_penalty = topk_l2_penalty + ((AB_topk) ** 2).mean(dim=(0, -2, -1))

    return topk_l2_penalty / len(As_and_Bs_vals)


def calc_topk_l2_full_rank(
    subnetwork_params: list[
        Float[Tensor, "k d_out"]
        | Float[Tensor, "k d_in d_out"]
        | Float[Tensor, "n_instances k d_out"]
        | Float[Tensor, "n_instances k d_in d_out"]
    ],
    topk_mask: Bool[Tensor, "batch k"] | Bool[Tensor, "batch n_instances k"],
    n_instances: int | None = None,
) -> Float[Tensor, ""] | Float[Tensor, " n_instances"]:
    """Calculate the L2 of the sum of the topk subnetworks.

    Note that we explicitly write the batch dimension to aid understanding. The einsums
    produce the same operation without it. The ... indicates an optional n_instances dimension.

    Args:
        subnetwork_params: The parameters of the subnetwork.
        topk_mask: The topk mask to use for the L2 penalty.
        n_instances: The number of instances in the model.

    Returns:
        The L2 penalty for the topk subnetworks. One value for each n_instance (used in tms and
            deep linear toy models).
    """
    assert len(subnetwork_params) > 0, "No subnetwork parameters provided"

    batch_size = topk_mask.shape[0]
    accumulate_shape = (batch_size,) if n_instances is None else (batch_size, n_instances)

    topk_mask = topk_mask.to(subnetwork_params[0].dtype)
    topk_l2_penalty = torch.zeros(accumulate_shape, device=subnetwork_params[0].device)
    for subnetwork_param_val in subnetwork_params:
        if n_instances is None:
            # subnetwork_param_val: [k, d_in, d_out] or [k, d_out] (if bias param)
            # topk_mask: [batch, k]
            ein_str = "k ... d_out, batch k -> batch ... d_out"
            # mean over all dims
            assert subnetwork_param_val.ndim in (3, 2), "Invalid number of dimensions"
            mean_dims = tuple(range(subnetwork_param_val.ndim))
        else:
            # subnetwork_param_val: [n_instances, k, d_in, d_out] or [n_instances, k, d_out]
            # topk_mask: [batch, n_instances, k]
            ein_str = "n_instances k ... d_out, batch n_instances k -> batch n_instances ... d_out"
            # mean over all dims except the n_instances dim
            assert subnetwork_param_val.ndim in (4, 3), "Invalid number of dimensions"
            mean_dims = (0, -2, -1) if subnetwork_param_val.ndim == 4 else (0, -1)

        topk_params = einops.einsum(subnetwork_param_val, topk_mask, ein_str)
        topk_l2_penalty = topk_l2_penalty + ((topk_params) ** 2).mean(dim=mean_dims)

    return topk_l2_penalty / len(subnetwork_params)


def calc_param_match_loss(
    pretrained_weights: dict[str, Float[Tensor, "n_instances d_out"] | Float[Tensor, " d_out"]],
    subnetwork_params_summed: dict[
        str, Float[Tensor, "n_instances d_out"] | Float[Tensor, " d_out"]
    ],
    param_map: dict[str, str],
    has_instance_dim: bool = False,
) -> Float[Tensor, ""] | Float[Tensor, " n_instances"]:
    """Calculate the parameter match loss.

    This is the L2 difference between the combined parameter matrices of the SPDModel and the
    target params.

    Args:
        pretrained_weights: The pretrained weights to be matched. May have an n_instances and/or
            d_in dimension.
        subnetwork_params_summed: The parameters of the SPDModel (that have already been summed over
            the subnetwork dimension). May have an n_instances and/or d_in dimension.
        param_map: A map from keys in pretrained_weights to keys in subnetwork_params_summed.
        has_instance_dim: Whether the model has an n_instances dimension.

    Returns:
        The parameter match loss of shape [n_instances] if the model has an n_instances dimension,
        otherwise of shape [].
    """
    device = next(iter(subnetwork_params_summed.values())).device
    param_match_loss = torch.tensor(0.0, device=device)
    for target_param_name, subnetwork_param_name in param_map.items():
        pretrained_weight = pretrained_weights[target_param_name]
        subnetwork_param = subnetwork_params_summed[subnetwork_param_name]
        if has_instance_dim:
            # params: [n_instances, d_out] or [n_instances, d_in, d_out]
            assert pretrained_weight.ndim in (3, 2)
            mean_dims = (-2, -1) if pretrained_weight.ndim == 3 else (-1,)
        else:
            # params: [d_out] or [d_in, d_out]
            assert pretrained_weight.ndim in (2, 1)
            mean_dims = (-2, -1) if pretrained_weight.ndim == 2 else (-1,)
        param_match_loss = param_match_loss + ((subnetwork_param - pretrained_weight) ** 2).mean(
            dim=mean_dims
        )
    return param_match_loss / len(subnetwork_params_summed)


def calc_orthog_loss_full_rank(
    subnetwork_params: list[
        Float[Tensor, "k d_out"]
        | Float[Tensor, "k d_in d_out"]
        | Float[Tensor, "n_instances k d_out"]
        | Float[Tensor, "n_instances k d_in d_out"]
    ],
    has_instance_dim: bool = False,
    distil: bool = False,
) -> Float[Tensor, ""] | Float[Tensor, " n_instances"]:
    """Calculate the sum of the absolute values of inner products of different subnets.

    NOTE: We could and maybe should try L2 instead of absolute, as well as cosine sim rather than
    dot product.

    Args:
        subnetwork_params: The parameters of the SPDModel.
        has_instance_dim: Whether the model has an n_instances dimension.
        distil: Whether to include the final subnetwork index in the orthogonality loss.

    Returns:
        The orthogonality loss of shape [n_instances] if the model has an n_instances dimension,
        otherwise of shape [].
    """
    first_param = subnetwork_params[0]
    if has_instance_dim:
        # params: [n_instances, k, d_out] or [n_instances, k, d_in, d_out]
        assert all(param.ndim in (3, 4) for param in subnetwork_params), "Invalid number of dims"
        k = first_param.shape[1]
        if distil:
            dot_prods = torch.zeros((first_param.shape[0], k - 1, k - 1), device=first_param.device)
        else:
            dot_prods = torch.zeros((first_param.shape[0], k, k), device=first_param.device)
        ein_str = "n_instances k1 ... d_out, n_instances k2 ... d_out -> n_instances k1 k2"
    else:
        # params: [k, d_out] or [k, d_in, d_out]
        assert all(param.ndim in (2, 3) for param in subnetwork_params), "Invalid number of dims"
        k = first_param.shape[0]
        if distil:
            dot_prods = torch.zeros((k - 1, k - 1), device=first_param.device)
        else:
            dot_prods = torch.zeros((k, k), device=first_param.device)
        ein_str = "k1 ... d_out, k2 ... d_out -> k1 k2"

    for subnet in subnetwork_params:
        if distil:
            # Remove the final subnetwork index from the orthogonality loss
            subnet = subnet[:-1]
        dot_prods += einops.einsum(subnet, subnet, ein_str)

    # Multiply the k l diagonal by 0
    dot_prods.diagonal(dim1=-2, dim2=-1).zero_()
    orthog_loss = (dot_prods.abs()).mean(dim=(-2, -1))
    return orthog_loss


def calc_lp_sparsity_loss_rank_one(
    out: Float[Tensor, "batch n_instances d_model_out"] | Float[Tensor, "batch d_model_out"],
    layer_acts: dict[str, Float[Tensor, "batch n_instances d_out"] | Float[Tensor, "batch d_out"]],
    inner_acts: dict[str, Float[Tensor, "batch n_instances k"] | Float[Tensor, "batch k"]],
    B_params: dict[str, Float[Tensor, "n_instances k d_out"] | Float[Tensor, "k d_out"]],
    step_pnorm: float,
) -> Float[Tensor, ""] | Float[Tensor, " n_instances"]:
    """Calculate the Lp sparsity loss on the attributions (inner_acts * d(out)/d(inner_acts).

    Unlike the attributions we calculate for topk in `spd.utils.calc_attributions`, in this function
    we calculate the derivative w.r.t. the layer activations and multiply by that layer's B matrix.
    This will give the same gradient as taking the derivative w.r.t. the inner_acts using the chain
    rule, but importantly it puts the B matrix in the computational graph for this calculation so
    backprop can pass through it (autograd.grad will not build a computational graph from
    intermediate tensors
    https://gist.github.com/danbraunai-apollo/388c3c76be92922cf7b2a2f7da7d0d43). This is a
    (somewhat arbitrary) decision to include this layer's B matrix but not future layer parameters
    in the sparsity loss. We don't do this in topk because topk isn't a differentiable operation
    anyway.

    Args:
        out: The output of the model.
        layer_acts: Activations at the output of each layer (i.e. after both A and B transformations).
        inner_acts: The inner acts of the model (i.e. the set of subnetwork activations after the A
            transformation for each parameter matrix).
        B_params: The output parameters of each layer.
        step_pnorm: The pnorm at the current step.

    Returns:
        The Lp sparsity loss. Will have an n_instances dimension if the model has an n_instances
            dimension.
    """
    assert layer_acts.keys() == inner_acts.keys() == B_params.keys()
    first_param_name = next(iter(layer_acts.keys()))
    attributions = torch.zeros_like(inner_acts[first_param_name], requires_grad=True)
    for feature_idx in range(out.shape[-1]):
        grad_layer_acts = torch.autograd.grad(
            out[..., feature_idx].sum(),
            list(layer_acts.values()),
            retain_graph=True,
        )
        sparsity_inner = torch.zeros_like(attributions, requires_grad=True)
        for i, param_matrix_name in enumerate(layer_acts.keys()):
            # h_i * grad_h_i
            sparsity_inner = sparsity_inner + (
                inner_acts[param_matrix_name]
                * torch.einsum(
                    "...o,...ko->...k", grad_layer_acts[i].detach(), B_params[param_matrix_name]
                )
            )

        attributions = attributions + sparsity_inner**2
    attributions = attributions / out.shape[-1]

    # step_pnorm * 0.5 is because we have the squares of sparsity_inner terms above
    lp_sparsity_loss = ((attributions.abs() + 1e-16) ** (step_pnorm * 0.5)).sum(dim=-1)
    lp_sparsity_loss = lp_sparsity_loss.mean(dim=0)  # Mean over batch dim
    return lp_sparsity_loss


def calc_lp_sparsity_loss_full_rank(
    out: Float[Tensor, "batch n_instances d_model_out"] | Float[Tensor, "batch d_model_out"],
    layer_acts: dict[str, Float[Tensor, "batch n_instances d_out"] | Float[Tensor, "batch d_out"]],
    inner_acts: dict[
        str, Float[Tensor, "batch n_instances k d_out"] | Float[Tensor, "batch k d_out"]
    ],
    step_pnorm: float,
) -> Float[Tensor, ""] | Float[Tensor, " n_instances"]:
    """Calculate the Lp sparsity loss on the attributions (inner_acts * d(out)/d(inner_acts).

    Args:
        out: The output of the model.
        layer_acts: The activations of each layer (after summing over the subnetworks).
        inner_acts: The activations of each subnetwork (before summing over the subnetworks).
        step_pnorm: The pnorm to use for the sparsity loss.
    Returns:
        The Lp sparsity loss. Will have an n_instances dimension if the model has an n_instances
            dimension.
    """
    attributions = calc_attributions_full_rank(out, inner_acts, layer_acts)

    # Average the attributions over the output dimensions
    d_model_out = out.shape[-1]
    attributions = attributions / d_model_out

    # step_pnorm * 0.5 is because we have the squares of sparsity_inner terms above
    lp_sparsity_loss = ((attributions.abs() + 1e-16) ** (step_pnorm * 0.5)).sum(dim=-1)
    lp_sparsity_loss = lp_sparsity_loss.mean(dim=0)  # Mean over batch dim
    return lp_sparsity_loss


def calc_act_recon_loss(
    target_out: Float[Tensor, "batch n_instances d_model_out"] | Float[Tensor, "batch d_model_out"],
    target_params: dict[str, Tensor],
    subnetwork_params: dict[str, Tensor],
    topk_mask: Float[Tensor, "batch n_instances k"] | Float[Tensor, "batch k"],
    target_layer_pre_acts: dict[str, Tensor],
    target_layer_post_acts: dict[str, Tensor],
    has_instance_dim: bool,
) -> Float[Tensor, ""] | Float[Tensor, " n_instances"]:
    """Calculate the reconstruction loss on the layer activations."""
    assert target_params.keys() == target_layer_pre_acts.keys() == target_layer_post_acts.keys()
    # Every parameter that we are decomposing must have an entry in target_params
    assert set(target_params.keys()) <= set(subnetwork_params.keys())

    device = next(iter(subnetwork_params.values())).device
    loss = torch.tensor(0.0, device=device)
    for out_idx in range(target_out.shape[-1]):
        # Get the derivative of the output w.r.t. the target_layer_post_acts
        dout_d_post_acts = torch.autograd.grad(
            target_out[..., out_idx].sum(), list(target_layer_post_acts.values()), retain_graph=True
        )
        loss_out_idx = torch.tensor(0.0, device=device)
        for i, k in enumerate(subnetwork_params):
            # Sum over the subnetwork dim
            ein_str = "k i ..., b i k -> b i ..." if has_instance_dim else "k ..., b k -> b ..."
            topk_subnet = einops.einsum(
                subnetwork_params[k], topk_mask.to(dtype=subnetwork_params[k].dtype), ein_str
            )
            param_diff = target_params[k] - topk_subnet

            if "bias" in k:
                # Derivative @ param_diff
                ein_str = "b i d_out, b i d_out -> i" if has_instance_dim else "b d_out, b d_out ->"
                loss_k = einops.einsum(dout_d_post_acts[i].detach(), param_diff, ein_str)
            else:
                # Derivative @ param_diff @ pre_acts
                ein_str = (
                    "b i d_out, b i d_in d_out, b i d_in -> i"
                    if has_instance_dim
                    else "b d_out, b d_in d_out, b d_in ->"
                )
                loss_k = einops.einsum(
                    dout_d_post_acts[i].detach(), param_diff, target_layer_pre_acts[k], ein_str
                )

            # Accumulate loss (normalized by number of params)
            loss_out_idx = loss_out_idx + loss_k / (target_params[k].numel())

        loss = loss + (loss_out_idx / len(subnetwork_params)) ** 2
    loss = (loss / target_out.shape[-1] + 1e-16).sqrt()
    return loss


def calc_distil_subnet_l2_loss(
    subnet_param_vals: list[Float[Tensor, "k ..."] | Float[Tensor, "k n_instances ..."]],
    has_instance_dim: bool,
) -> Float[Tensor, ""]:
    """Get the l2 loss of the final dimension of each parameter matrix."""
    loss = torch.tensor(0.0, device=subnet_param_vals[0].device)
    for param in subnet_param_vals:
        if has_instance_dim:
            # Mean over all but the first (n_instances) dim
            param_loss = (param[-1] ** 2).mean(dim=tuple(range(1, param.ndim)))
        else:
            param_loss = (param[-1] ** 2).mean()
        loss = loss + param_loss
    return loss / len(subnet_param_vals)


def optimize(
    model: SPDModel | SPDFullRankModel,
    config: Config,
    device: str,
    dataloader: DataLoader[tuple[Float[Tensor, "... n_features"], Float[Tensor, "... n_features"]]],
    pretrained_model: Model | None,
    param_map: dict[str, str] | None = None,
    plot_results_fn: Callable[..., dict[str, plt.Figure]] | None = None,
    out_dir: Path | None = None,
) -> None:
    model.to(device=device)

    has_instance_dim = hasattr(model, "n_instances")

    # Note that we expect weight decay to be problematic for spd
    opt = torch.optim.AdamW(model.parameters(), lr=config.lr, weight_decay=0.0)

    lr_schedule_fn = get_lr_schedule_fn(config.lr_schedule, config.lr_exponential_halflife)

    step_lp_sparsity_coeff = None
    step_topk_recon_coeff = None
    epoch = 0
    total_samples = 0
    data_iter = iter(dataloader)
    for step in tqdm(range(config.steps + 1), ncols=0):
        if config.unit_norm_matrices:
            assert isinstance(model, SPDModel), "Can only norm matrices in SPDModel instances"
            model.set_matrices_to_unit_norm()

        step_lr = get_lr_with_warmup(
            step=step,
            steps=config.steps,
            lr=config.lr,
            lr_schedule_fn=lr_schedule_fn,
            lr_warmup_pct=config.lr_warmup_pct,
        )
        for group in opt.param_groups:
            group["lr"] = step_lr

        step_pnorm = None

        opt.zero_grad(set_to_none=True)
        try:
            batch, labels = next(data_iter)
        except StopIteration:
            tqdm.write(f"Epoch {epoch} finished, starting new epoch")
            epoch += 1
            data_iter = iter(dataloader)
            batch, labels = next(data_iter)

        batch = batch.to(device=device)
        labels = labels.to(device=device)

        layer_pre_acts = None
        layer_post_acts = None
        if pretrained_model is not None:
<<<<<<< HEAD
=======
            if config.param_match_coeff is not None:
                assert param_map is not None, "Need a param_map for param_match loss"
                # Check that our param_map contains all the decomposable param names
                assert set(param_map.keys()) == set(
                    pretrained_model.all_decomposable_params().keys()
                )
                assert set(param_map.values()) == set(model.all_subnetwork_params_summed().keys())

            pretrained_model.requires_grad_(False)
>>>>>>> 4e5959fa
            pretrained_model.to(device=device)
            labels, layer_pre_acts, layer_post_acts = pretrained_model(batch)

        total_samples += batch.shape[0]

        if config.topk_recon_coeff is not None:
            step_topk_recon_coeff = get_sparsity_coeff_linear_warmup(
                step=step,
                steps=config.steps,
                max_sparsity_coeff=config.topk_recon_coeff,
                sparsity_warmup_pct=config.sparsity_warmup_pct,
            )
        if config.lp_sparsity_coeff is not None:
            step_lp_sparsity_coeff = get_sparsity_coeff_linear_warmup(
                step=step,
                steps=config.steps,
                max_sparsity_coeff=config.lp_sparsity_coeff,
                sparsity_warmup_pct=config.sparsity_warmup_pct,
            )

        # Do a forward pass with all subnetworks
        out, layer_acts, inner_acts = model(batch)
        assert len(inner_acts) == model.n_param_matrices

        # Calculate losses
        out_recon_loss = calc_recon_mse(out, labels, has_instance_dim)

        orthog_loss = None
        if config.orthog_coeff is not None:
            assert config.full_rank, "Orthogonality loss only works in full rank models"
            orthog_loss = calc_orthog_loss_full_rank(
                list(model.all_subnetwork_params().values()),
                distil=config.distil_subnet_l2_coeff is not None,
            )

        param_match_loss = None
        if config.param_match_coeff is not None:
            assert pretrained_model is not None, "Need a pretrained model for param_match loss"
            assert param_map is not None, "Need a param_map for param_match loss"
            param_match_loss = calc_param_match_loss(
                pretrained_weights=pretrained_model.all_decomposable_params(),
                subnetwork_params_summed=model.all_subnetwork_params_summed(),
                param_map=param_map,
                has_instance_dim=has_instance_dim,
            )

        lp_sparsity_loss = None
        if config.lp_sparsity_coeff is not None:
            step_pnorm = config.pnorm or get_step_pnorm(step, config.steps, config.pnorm_end)
            if config.full_rank:
                lp_sparsity_loss = calc_lp_sparsity_loss_full_rank(
                    out=out, layer_acts=layer_acts, inner_acts=inner_acts, step_pnorm=step_pnorm
                )
            else:
                lp_sparsity_loss = calc_lp_sparsity_loss_rank_one(
                    out=out,
                    layer_acts=layer_acts,
                    inner_acts=inner_acts,
                    B_params={k: tup[1] for k, tup in model.all_As_and_Bs().items()},
                    step_pnorm=step_pnorm,
                )

        (
            out_topk,
            topk_l2_loss,
            topk_recon_loss,
            topk_mask,
            act_recon_loss,
            distil_subnet_l2_loss,
        ) = None, None, None, None, None, None
        if config.topk is not None:
            if config.ablation_attributions:
                attribution_scores = calc_ablation_attributions(model=model, batch=batch, out=out)
            else:
                if config.full_rank:
                    attribution_scores = calc_attributions_full_rank(
                        out=out, inner_acts=inner_acts, layer_acts=layer_acts
                    )
                else:
                    attribution_scores = calc_attributions_rank_one(
                        out=out, inner_acts_vals=list(inner_acts.values())
                    )

            topk_mask = calc_topk_mask(
                attribution_scores,
                config.topk,
                batch_topk=config.batch_topk,
                distil=config.distil_subnet_l2_coeff is not None,
            )

            # Do a forward pass with only the topk subnetworks
            out_topk, _, inner_acts_topk = model.forward_topk(batch, topk_mask=topk_mask)
            assert len(inner_acts_topk) == model.n_param_matrices

            if config.topk_l2_coeff is not None:
                if config.full_rank:
                    assert isinstance(model, SPDFullRankModel)
                    topk_l2_loss = calc_topk_l2_full_rank(
                        subnetwork_params=list(model.all_subnetwork_params().values()),
                        topk_mask=topk_mask,
                        n_instances=getattr(model, "n_instances", None),
                    )
                else:
                    topk_l2_loss = calc_topk_l2_rank_one(
                        As_and_Bs_vals=list(model.all_As_and_Bs().values()), topk_mask=topk_mask
                    )

            if config.topk_recon_coeff is not None:
                assert out_topk is not None
                topk_recon_loss = calc_recon_mse(out_topk, labels, has_instance_dim)

            if config.act_recon_coeff is not None:
                assert pretrained_model is not None, "Need a pretrained model for act_recon loss"
                assert layer_pre_acts is not None and layer_post_acts is not None
                act_recon_loss = calc_act_recon_loss(
                    target_out=labels,
                    target_params=pretrained_model.all_decomposable_params(),
                    subnetwork_params=model.all_subnetwork_params(),
                    topk_mask=topk_mask,
                    target_layer_pre_acts=layer_pre_acts,
                    target_layer_post_acts=layer_post_acts,
                    has_instance_dim=has_instance_dim,
                )
            if config.distil_subnet_l2_coeff is not None:
                distil_subnet_l2_loss = calc_distil_subnet_l2_loss(
                    subnet_param_vals=list(model.all_subnetwork_params().values()),
                    has_instance_dim=has_instance_dim,
                )

        # Add up the loss terms
        loss = torch.tensor(0.0, device=device)
        if orthog_loss is not None:
            assert config.orthog_coeff is not None
            loss = loss + config.orthog_coeff * orthog_loss.mean()
        if param_match_loss is not None:
            assert config.param_match_coeff is not None
            loss = loss + config.param_match_coeff * param_match_loss.mean()
        if config.out_recon_coeff is not None:
            loss = loss + config.out_recon_coeff * out_recon_loss.mean()
        if lp_sparsity_loss is not None:
            assert step_lp_sparsity_coeff is not None
            loss = loss + step_lp_sparsity_coeff * lp_sparsity_loss.mean()
        if topk_recon_loss is not None:
            assert step_topk_recon_coeff is not None
            loss = loss + step_topk_recon_coeff * topk_recon_loss.mean()
        if topk_l2_loss is not None:
            assert config.topk_l2_coeff is not None
            loss = loss + config.topk_l2_coeff * topk_l2_loss.mean()
        if act_recon_loss is not None:
            assert config.act_recon_coeff is not None
            loss = loss + config.act_recon_coeff * act_recon_loss.mean()
        if distil_subnet_l2_loss is not None:
            assert config.distil_subnet_l2_coeff is not None
            loss = loss + config.distil_subnet_l2_coeff * distil_subnet_l2_loss.mean()

        # Logging
        if step % config.print_freq == 0:
            # If using multiple instances, print the losses as tensors in new lines
            nl = "\n" if has_instance_dim else " "
            tqdm.write(f"Step {step}")
            tqdm.write(f"Total loss: {loss.item()}")
            if step_pnorm is not None:
                tqdm.write(f"Current pnorm:{nl}{step_pnorm}")
            if lp_sparsity_loss is not None:
                tqdm.write(f"LP sparsity loss:{nl}{lp_sparsity_loss}")
            if topk_recon_loss is not None:
                tqdm.write(f"Topk recon loss:{nl}{topk_recon_loss}")
            tqdm.write(f"Out recon loss:{nl}{out_recon_loss}")
            if topk_l2_loss is not None:
                tqdm.write(f"topk l2 loss:{nl}{topk_l2_loss}")
            if param_match_loss is not None:
                tqdm.write(f"Param match loss:{nl}{param_match_loss}")
            if orthog_loss is not None:
                tqdm.write(f"Orthog loss:{nl}{orthog_loss}")
            if act_recon_loss is not None:
                tqdm.write(f"Act recon loss:{nl}{act_recon_loss}")
            if distil_subnet_l2_loss is not None:
                tqdm.write(f"Distil subnet l2 loss:{nl}{distil_subnet_l2_loss}")
            if config.wandb_project:
                wandb.log(
                    {
                        "pnorm": step_pnorm,
                        "lr": step_lr,
                        "total_loss": loss.mean().item(),
                        "lp_sparsity_loss": lp_sparsity_loss.mean().item()
                        if lp_sparsity_loss is not None
                        else None,
                        "topk_recon_loss": topk_recon_loss.mean().item()
                        if topk_recon_loss is not None
                        else None,
                        "recon_loss": out_recon_loss.mean().item(),
                        "param_match_loss": param_match_loss.mean().item()
                        if param_match_loss is not None
                        else None,
                        "topk_l2_loss": topk_l2_loss.mean().item()
                        if topk_l2_loss is not None
                        else None,
                        "orthog_loss": orthog_loss.mean().item()
                        if orthog_loss is not None
                        else None,
                        "act_recon_loss": act_recon_loss.mean().item()
                        if act_recon_loss is not None
                        else None,
                        "distil_l2_loss": distil_subnet_l2_loss.mean().item()
                        if distil_subnet_l2_loss is not None
                        else None,
                    },
                    step=step,
                )

        if (
            plot_results_fn is not None
            and config.image_freq is not None
            and step % config.image_freq == 0
            # and (step > 0 or not config.slow_images)
        ):
            fig_dict = plot_results_fn(
                model=model,
                target_model=pretrained_model,
                step=step,
                out_dir=out_dir,
                device=device,
                config=config,
                topk_mask=topk_mask,
            )
            if config.wandb_project:
                wandb.log(
                    {k: wandb.Image(v) for k, v in fig_dict.items()},
                    step=step,
                )

        if (
            config.save_freq is not None
            and step % config.save_freq == 0
            and step > 0
            and out_dir is not None
        ):
            torch.save(model.state_dict(), out_dir / f"model_{step}.pth")
            tqdm.write(f"Saved model to {out_dir / f'model_{step}.pth'}")
            with open(out_dir / "config.json", "w") as f:
                json.dump(config.model_dump(), f, indent=4)
            tqdm.write(f"Saved config to {out_dir / 'config.json'}")

        # Skip gradient step if we are at the last step (last step just for plotting and logging)
        if step != config.steps:
            loss.backward()

            if step % config.print_freq == 0 and config.wandb_project:
                # Calculate gradient norm
                grad_norm: float = 0.0
                for param in model.parameters():
                    if param.grad is not None:
                        grad_norm += param.grad.data.norm()  # type: ignore
                    wandb.log({"grad_norm": grad_norm}, step=step)

            if config.unit_norm_matrices:
                assert isinstance(model, SPDModel), "Can only norm matrices in SPDModel instances"
                model.fix_normalized_adam_gradients()
            opt.step()<|MERGE_RESOLUTION|>--- conflicted
+++ resolved
@@ -665,8 +665,6 @@
         layer_pre_acts = None
         layer_post_acts = None
         if pretrained_model is not None:
-<<<<<<< HEAD
-=======
             if config.param_match_coeff is not None:
                 assert param_map is not None, "Need a param_map for param_match loss"
                 # Check that our param_map contains all the decomposable param names
@@ -675,8 +673,6 @@
                 )
                 assert set(param_map.values()) == set(model.all_subnetwork_params_summed().keys())
 
-            pretrained_model.requires_grad_(False)
->>>>>>> 4e5959fa
             pretrained_model.to(device=device)
             labels, layer_pre_acts, layer_post_acts = pretrained_model(batch)
 
