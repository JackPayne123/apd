--- conflicted
+++ resolved
@@ -17,11 +17,7 @@
 from spd.configs import Config
 from spd.hooks import HookedRootModule
 from spd.models.base import SPDModel
-<<<<<<< HEAD
 from spd.models.components import Gate, GateMLP, Linear, LinearComponent
-=======
-from spd.models.components import Gate, Linear, LinearComponent
->>>>>>> 7a892ad1
 from spd.module_utils import collect_nested_module_attrs, get_nested_module_attr
 from spd.utils import calc_recon_mse, get_lr_schedule_fn, get_lr_with_warmup
 
@@ -102,20 +98,14 @@
 def calc_lp_sparsity_loss(
     relud_masks: dict[str, Float[Tensor, "batch m"] | Float[Tensor, "batch n_instances m"]],
     pnorm: float,
-<<<<<<< HEAD
-=======
     eps: float = 1e-8,
->>>>>>> 7a892ad1
 ) -> Float[Tensor, ""] | Float[Tensor, " n_instances"]:
     """Calculate the Lp sparsity loss on the attributions.
 
     Args:
         relud_masks: Dictionary of relu masks for each layer.
         pnorm: The pnorm to use for the sparsity loss.
-<<<<<<< HEAD
-=======
         eps: A small epsilon to avoid division by zero when calculating gradients.
->>>>>>> 7a892ad1
     Returns:
         The Lp sparsity loss. Will have an n_instances dimension if the model has an n_instances
             dimension.
@@ -124,11 +114,7 @@
     total_loss = torch.zeros_like(next(iter(relud_masks.values())))
 
     for layer_relud_mask in relud_masks.values():
-<<<<<<< HEAD
-        total_loss = total_loss + layer_relud_mask**pnorm
-=======
         total_loss = total_loss + (layer_relud_mask.abs() + eps).pow(pnorm)
->>>>>>> 7a892ad1
 
     # Sum over the m dimension and mean over the batch dimension
     return total_loss.sum(dim=-1).mean(dim=0)
@@ -157,11 +143,7 @@
 
 
 def calc_masks(
-<<<<<<< HEAD
     gates: dict[str, Gate | GateMLP],
-=======
-    gates: dict[str, Gate],
->>>>>>> 7a892ad1
     target_component_acts: dict[
         str, Float[Tensor, "batch m"] | Float[Tensor, "batch n_instances m"]
     ],
@@ -191,11 +173,7 @@
         if detach_inputs:
             gate_input = gate_input.detach()
         masks[layer_name] = gates[layer_name].forward(gate_input)
-<<<<<<< HEAD
-        relud_masks[layer_name] = gates[layer_name].forward_relu(gate_input)
-=======
         relud_masks[layer_name] = gates[layer_name].forward_unclamped(gate_input)
->>>>>>> 7a892ad1
     return masks, relud_masks
 
 
@@ -355,8 +333,6 @@
         # Scale B by m_norms. We leave A as is since this may get scaled with the unit_norm_matrices
         # config options.
         B.data[:] = B.data * m_norms.unsqueeze(-1)
-<<<<<<< HEAD
-=======
 
 
 def calc_mask_l_zero(
@@ -369,7 +345,6 @@
         mean_dims = tuple(range(mask.ndim - 1))
         mask_l_zero[layer_name] = (mask > cutoff).float().mean(dim=mean_dims).sum().item()
     return mask_l_zero
->>>>>>> 7a892ad1
 
 
 def optimize(
