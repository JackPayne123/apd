"""Run SPD on a model."""

import json
from collections.abc import Callable
from pathlib import Path
from typing import Literal, Self

import einops
import matplotlib.pyplot as plt
import numpy as np
import torch
import wandb
from jaxtyping import Bool, Float
from pydantic import (
    BaseModel,
    ConfigDict,
    Field,
    NonNegativeFloat,
    PositiveFloat,
    PositiveInt,
    model_validator,
)
from torch import Tensor
from torch.utils.data import DataLoader
from tqdm import tqdm

from spd.log import logger
from spd.models.base import Model, SPDFullRankModel, SPDModel
from spd.types import Probability, RootPath
from spd.utils import (
    calc_ablation_attributions,
    calc_attributions_full_rank,
    calc_attributions_rank_one,
    calc_topk_mask,
)


class TMSConfig(BaseModel):
    model_config = ConfigDict(extra="forbid", frozen=True)
    task_name: Literal["tms"] = "tms"
    n_features: PositiveInt
    n_hidden: PositiveInt
    n_instances: PositiveInt
    k: PositiveInt
    feature_probability: Probability
    train_bias: bool
    bias_val: float
    pretrained_model_path: RootPath | None = None


class DeepLinearConfig(BaseModel):
    model_config = ConfigDict(extra="forbid", frozen=True)
    task_name: Literal["deep_linear"] = "deep_linear"
    n_features: PositiveInt | None = None
    n_layers: PositiveInt | None = None
    n_instances: PositiveInt | None = None
    k: PositiveInt | None = None
    pretrained_model_path: RootPath | None = None


class PiecewiseConfig(BaseModel):
    model_config = ConfigDict(extra="forbid", frozen=True)
    task_name: Literal["piecewise"] = "piecewise"
    n_functions: PositiveInt
    neurons_per_function: PositiveInt
    n_layers: PositiveInt
    feature_probability: Probability
    range_min: float
    range_max: float
    k: PositiveInt
    init_scale: float = 1.0
    target_seed: int | None = None
    dataset_seed: int | None = None
    simple_bias: bool = False
    handcoded_AB: bool = False
    decompose_bias: bool = True


class ResidualLinearConfig(BaseModel):
    model_config = ConfigDict(extra="forbid", frozen=True)
    task_name: Literal["residual_linear"] = "residual_linear"
    k: PositiveInt
    feature_probability: Probability
    init_scale: float = 1.0
    label_fn_seed: int = 0
    pretrained_model_path: RootPath


class Config(BaseModel):
    model_config = ConfigDict(extra="forbid", frozen=True)
    wandb_project: str | None = None
    wandb_run_name: str | None = None
    wandb_run_name_prefix: str = ""
    full_rank: bool = False
    seed: int = 0
    topk: PositiveFloat | None = None
    batch_topk: bool = True
    batch_size: PositiveInt
    steps: PositiveInt
    print_freq: PositiveInt
    image_freq: PositiveInt | None = None
    slow_images: bool = False
    save_freq: PositiveInt | None = None
    lr: PositiveFloat
    orthog_coeff: NonNegativeFloat | None = None
    out_recon_coeff: NonNegativeFloat | None = None
    param_match_coeff: NonNegativeFloat | None = 1.0
    topk_recon_coeff: NonNegativeFloat | None = None
    topk_l2_coeff: NonNegativeFloat | None = None
    lp_sparsity_coeff: NonNegativeFloat | None = None
    topk_param_attrib_coeff: NonNegativeFloat | None = None
    distil_from_target: bool = False
    pnorm: PositiveFloat | None = None
    pnorm_end: PositiveFloat | None = None
    lr_schedule: Literal["linear", "constant", "cosine", "exponential"] = "constant"
    lr_exponential_halflife: PositiveFloat | None = None
    lr_warmup_pct: Probability = 0.0
    sparsity_loss_type: Literal["jacobian"] = "jacobian"
    sparsity_warmup_pct: Probability = 0.0
    unit_norm_matrices: bool = True
    ablation_attributions: bool = False
    task_config: DeepLinearConfig | PiecewiseConfig | TMSConfig | ResidualLinearConfig = Field(
        ..., discriminator="task_name"
    )

    @model_validator(mode="after")
    def validate_model(self) -> Self:
        # Check valid combinations of topk and batch_size
        if self.topk is not None:
            if self.batch_topk:
                if not (self.batch_size * self.topk).is_integer():
                    logger.warning(
                        f"batch_size * topk={self.batch_size * self.topk} is not an integer, will "
                        f"round down from {self.batch_size * self.topk} to "
                        f"{int(self.batch_size * self.topk)} when calculating topk_mask"
                    )
            else:
                if not self.topk.is_integer():
                    raise ValueError("topk must be an integer when not using batch_topk")

        # Warn if neither topk_recon_coeff nor lp_sparsity_coeff is set
        if not self.topk_recon_coeff and not self.lp_sparsity_coeff:
            logger.warning("Neither topk_recon_coeff nor lp_sparsity_coeff is set")

        # If topk_recon_coeff is set, topk must be set
        if self.topk_recon_coeff is not None:
            assert self.topk is not None, "topk must be set if topk_recon_coeff is set"

        # If lp_sparsity_coeff is set, pnorm or pnorm_end must be set
        if self.lp_sparsity_coeff is not None:
            assert (
                self.pnorm is not None or self.pnorm_end is not None
            ), "pnorm or pnorm_end must be set if lp_sparsity_coeff is set"

        # Check that topk_l2_coeff and topk_recon_coeff are None if topk is None
        if self.topk is None:
            assert self.topk_l2_coeff is None, "topk_l2_coeff is not None but topk is"
            assert self.topk_recon_coeff is None, "topk_recon_coeff is not None but topk is"

        # Give a warning if both out_recon_coeff and param_match_coeff are > 0
        if (
            self.param_match_coeff is not None
            and self.param_match_coeff > 0
            and self.out_recon_coeff is not None
            and self.out_recon_coeff > 0
        ):
            logger.warning(
                "Both param_match_coeff and out_recon_coeff are > 0. It's typical to only set one."
            )

        # If any of the coeffs are 0, raise a warning
        msg = "is 0, you may wish to instead set it to null to avoid calculating the loss"
        if self.topk_l2_coeff == 0:
            logger.warning(f"topk_l2_coeff {msg}")
        if self.topk_recon_coeff == 0:
            logger.warning(f"topk_recon_coeff {msg}")
        if self.lp_sparsity_coeff == 0:
            logger.warning(f"lp_sparsity_coeff {msg}")
        if self.param_match_coeff == 0:
            logger.warning(f"param_match_coeff {msg}")

        # Check that lr_exponential_halflife is not None if lr_schedule is "exponential"
        if self.lr_schedule == "exponential":
            assert (
                self.lr_exponential_halflife is not None
            ), "lr_exponential_halflife must be set if lr_schedule is exponential"

        if self.full_rank:
            assert not self.unit_norm_matrices, "Can't unit norm matrices if full rank"

        if self.ablation_attributions:
            assert self.topk is not None, "ablation_attributions is only compatible with topk"

        if (
            self.full_rank
            and isinstance(self.task_config, PiecewiseConfig)
            and not self.task_config.handcoded_AB
            and not self.task_config.decompose_bias
        ):
            raise ValueError("Must have one of handcoded_AB or decompose_bias set")

        if (
            not self.full_rank
            and isinstance(self.task_config, PiecewiseConfig)
            and self.task_config.decompose_bias
        ):
            raise ValueError("Cannot decompose bias in rank 1 case")

        if self.topk_param_attrib_coeff is not None and not isinstance(
            self.task_config, PiecewiseConfig
        ):
            raise ValueError("topk_param_attrib_coeff is currenlty only suppported for piecewise")

        if self.distil_from_target and not isinstance(self.task_config, PiecewiseConfig):
            raise ValueError("distil_from_target is currently only supported for piecewise")

        return self


def get_lr_schedule_fn(
    lr_schedule: Literal["linear", "constant", "cosine", "exponential"],
    lr_exponential_halflife: PositiveFloat | None = None,
) -> Callable[[int, int], float]:
    if lr_schedule == "linear":
        return lambda step, steps: 1 - (step / steps)
    elif lr_schedule == "constant":
        return lambda *_: 1.0
    elif lr_schedule == "cosine":
        return lambda step, steps: 1.0 if steps == 1 else np.cos(0.5 * np.pi * step / (steps - 1))
    elif lr_schedule == "exponential":
        assert lr_exponential_halflife is not None  # Should have been caught by model validator
        halflife = lr_exponential_halflife
        gamma = 0.5 ** (1 / halflife)
        logger.info(f"Using exponential LR schedule with halflife {halflife} steps (gamma {gamma})")
        return lambda step, steps: gamma**step
    else:
        raise ValueError(f"Unknown lr_schedule: {lr_schedule}")


def get_step_pnorm(step: int, total_steps: int, pnorm_end: float | None = None) -> float:
    if pnorm_end is None:
        return 1.0
    progress = step / total_steps
    return 1 + (pnorm_end - 1) * progress


def get_sparsity_coeff_linear_warmup(
    step: int, steps: int, max_sparsity_coeff: float, sparsity_warmup_pct: float
) -> float:
    warmup_steps = int(steps * sparsity_warmup_pct)
    if step < warmup_steps:
        return max_sparsity_coeff * (step / warmup_steps)
    return max_sparsity_coeff


def get_lr_with_warmup(
    step: int,
    steps: int,
    lr: float,
    lr_schedule_fn: Callable[[int, int], float],
    lr_warmup_pct: float,
) -> float:
    warmup_steps = int(steps * lr_warmup_pct)
    if step < warmup_steps:
        return lr * (step / warmup_steps)
    return lr * lr_schedule_fn(step - warmup_steps, steps - warmup_steps)


def calc_recon_mse(
    output: Float[Tensor, "batch n_features"] | Float[Tensor, "batch n_instances n_features"],
    labels: Float[Tensor, "batch n_features"] | Float[Tensor, "batch n_instances n_features"],
    has_instance_dim: bool = False,
) -> Float[Tensor, ""] | Float[Tensor, " n_instances"]:
    recon_loss = (output - labels) ** 2
    if recon_loss.ndim == 3:
        assert has_instance_dim
        recon_loss = einops.reduce(recon_loss, "b i f -> i", "mean")
    elif recon_loss.ndim == 2:
        recon_loss = recon_loss.mean()
    else:
        raise ValueError(f"Expected 2 or 3 dims in recon_loss, got {recon_loss.ndim}")
    return recon_loss


def calc_topk_l2_rank_one(
    As_and_Bs_vals: list[tuple[Float[Tensor, "d_layer_in k"], Float[Tensor, "k d_layer_out"]]],
    topk_mask: Bool[Tensor, "batch k"] | Bool[Tensor, "batch n_instances k"],
    n_params: int,
) -> Float[Tensor, ""] | Float[Tensor, " n_instances"]:
    """Calculate the L2 of the sum of the topk subnetworks.

    Args:
        all_As_and_Bs: The A and B matrices for each layer.
        topk_mask: The topk mask to use for the L2 penalty.
        n_params: The number of decomposable parameters in the model.
    Returns:
        The L2 penalty for the topk subnetworks. One value for each n_instance (used in tms and
            deep linear toy models).
    """
    n_instances = topk_mask.shape[1] if topk_mask.ndim == 3 else None
    accumulate_shape = (n_instances,) if n_instances is not None else ()

    topk_l2_penalty = torch.zeros(accumulate_shape, device=As_and_Bs_vals[0][0].device)
    batch_size = topk_mask.shape[0]
    for A, B in As_and_Bs_vals:
        # A: [d_in, k] or [n_instances, d_in, k]
        # B: [k, d_out] or [n_instances, k, d_out]
        # topk_mask: [batch, k] or [batch, n_instances, k]
        A_topk = torch.einsum("...fk,b...k ->b...fk", A, topk_mask)
        AB_topk = torch.einsum("b...fk,...kh->b...fh", A_topk, B)
        topk_l2_penalty = topk_l2_penalty + ((AB_topk) ** 2).sum(dim=(0, -2, -1))

    return topk_l2_penalty / n_params / batch_size


def calc_topk_l2_full_rank(
    subnet_param_vals: list[
        Float[Tensor, "k d_out"]
        | Float[Tensor, "k d_in d_out"]
        | Float[Tensor, "n_instances k d_out"]
        | Float[Tensor, "n_instances k d_in d_out"]
    ],
    topk_mask: Bool[Tensor, "batch k"] | Bool[Tensor, "batch n_instances k"],
    n_params: int,
    n_instances: int | None = None,
) -> Float[Tensor, ""] | Float[Tensor, " n_instances"]:
    """Calculate the L2 of the sum of the topk subnetworks.

    Note that we explicitly write the batch dimension to aid understanding. The einsums
    produce the same operation without it. The ... indicates an optional n_instances dimension.

    Args:
        subnetwork_params: The parameters of the subnetwork.
        topk_mask: The topk mask to use for the L2 penalty.
        n_params: The number of decomposable parameters in the model.
        n_instances: The number of instances in the model.

    Returns:
        The L2 penalty for the topk subnetworks. One value for each n_instance (used in tms and
            deep linear toy models).
    """
    assert len(subnet_param_vals) > 0, "No subnetwork parameters provided"

    accumulate_shape = (n_instances,) if n_instances is not None else ()

    topk_mask = topk_mask.to(subnet_param_vals[0].dtype)
    topk_l2_penalty = torch.zeros(accumulate_shape, device=subnet_param_vals[0].device)
    batch_size = topk_mask.shape[0]
    for subnetwork_param_val in subnet_param_vals:
        if n_instances is None:
            # subnetwork_param_val: [k, d_in, d_out] or [k, d_out] (if bias param)
            # topk_mask: [batch, k]
            ein_str = "k ... d_out, batch k -> batch ... d_out"
            # mean over all dims
            assert subnetwork_param_val.ndim in (3, 2), "Invalid number of dimensions"
            mean_dims = tuple(range(subnetwork_param_val.ndim))
        else:
            # subnetwork_param_val: [n_instances, k, d_in, d_out] or [n_instances, k, d_out]
            # topk_mask: [batch, n_instances, k]
            ein_str = "n_instances k ... d_out, batch n_instances k -> batch n_instances ... d_out"
            # mean over all dims except the n_instances dim
            assert subnetwork_param_val.ndim in (4, 3), "Invalid number of dimensions"
            mean_dims = (0, -2, -1) if subnetwork_param_val.ndim == 4 else (0, -1)

        topk_params = einops.einsum(subnetwork_param_val, topk_mask, ein_str)
        topk_l2_penalty = topk_l2_penalty + ((topk_params) ** 2).sum(dim=mean_dims)

    return topk_l2_penalty / n_params / batch_size


def calc_param_match_loss(
    pretrained_weights: dict[str, Float[Tensor, "n_instances d_out"] | Float[Tensor, " d_out"]],
    subnetwork_params_summed: dict[
        str, Float[Tensor, "n_instances d_out"] | Float[Tensor, " d_out"]
    ],
    param_map: dict[str, str],
    n_params: int,
    has_instance_dim: bool = False,
) -> Float[Tensor, ""] | Float[Tensor, " n_instances"]:
    """Calculate the parameter match loss.

    This is the L2 difference between the combined parameter matrices of the SPDModel and the
    target params.

    Args:
        pretrained_weights: The pretrained weights to be matched. May have an n_instances and/or
            d_in dimension.
        subnetwork_params_summed: The parameters of the SPDModel (that have already been summed over
            the subnetwork dimension). May have an n_instances and/or d_in dimension.
        param_map: A map from keys in pretrained_weights to keys in subnetwork_params_summed.
        has_instance_dim: Whether the model has an n_instances dimension.
        n_params: The number of parameters in the model.

    Returns:
        The parameter match loss of shape [n_instances] if the model has an n_instances dimension,
        otherwise of shape [].
    """
    device = next(iter(subnetwork_params_summed.values())).device
    param_match_loss = torch.tensor(0.0, device=device)
    for target_param_name, subnetwork_param_name in param_map.items():
        pretrained_weight = pretrained_weights[target_param_name]
        subnetwork_param = subnetwork_params_summed[subnetwork_param_name]
        if has_instance_dim:
            # params: [n_instances, d_out] or [n_instances, d_in, d_out]
            assert pretrained_weight.ndim in (3, 2)
            mean_dims = (-2, -1) if pretrained_weight.ndim == 3 else (-1,)
        else:
            # params: [d_out] or [d_in, d_out]
            assert pretrained_weight.ndim in (2, 1)
            mean_dims = (-2, -1) if pretrained_weight.ndim == 2 else (-1,)
        param_match_loss = param_match_loss + ((subnetwork_param - pretrained_weight) ** 2).sum(
            dim=mean_dims
        )
    return param_match_loss / n_params


def calc_orthog_loss_full_rank(
    subnet_param_vals: list[
        Float[Tensor, "k d_out"]
        | Float[Tensor, "k d_in d_out"]
        | Float[Tensor, "n_instances k d_out"]
        | Float[Tensor, "n_instances k d_in d_out"]
    ],
    has_instance_dim: bool = False,
) -> Float[Tensor, ""] | Float[Tensor, " n_instances"]:
    """Calculate the sum of the absolute values of inner products of different subnets.

    NOTE: We could and maybe should try L2 instead of absolute. Note that it is important that we
    use the dot product rather than the cosine sim normalized by layer (though we may normalize
    at the end).

    Args:
        subnetwork_params: The parameters of the SPDModel.
        has_instance_dim: Whether the model has an n_instances dimension.
    Returns:
        The orthogonality loss of shape [n_instances] if the model has an n_instances dimension,
        otherwise of shape [].
    """
    first_param = subnet_param_vals[0]
    if has_instance_dim:
        # params: [n_instances, k, d_out] or [n_instances, k, d_in, d_out]
        assert all(param.ndim in (3, 4) for param in subnet_param_vals), "Invalid number of dims"
        k = first_param.shape[1]
        dot_prods = torch.zeros((first_param.shape[0], k, k), device=first_param.device)
        ein_str = "n_instances k1 ... d_out, n_instances k2 ... d_out -> n_instances k1 k2"
    else:
        # params: [k, d_out] or [k, d_in, d_out]
        assert all(param.ndim in (2, 3) for param in subnet_param_vals), "Invalid number of dims"
        k = first_param.shape[0]
        dot_prods = torch.zeros((k, k), device=first_param.device)
        ein_str = "k1 ... d_out, k2 ... d_out -> k1 k2"

    for subnet in subnet_param_vals:
        dot_prods += einops.einsum(subnet, subnet, ein_str)

    # Multiply the k l diagonal by 0
    dot_prods.diagonal(dim1=-2, dim2=-1).zero_()
    orthog_loss = (dot_prods.abs()).mean(dim=(-2, -1))
    return orthog_loss


def calc_lp_sparsity_loss_rank_one(
    out: Float[Tensor, "batch n_instances d_model_out"] | Float[Tensor, "batch d_model_out"],
    layer_acts: dict[str, Float[Tensor, "batch n_instances d_out"] | Float[Tensor, "batch d_out"]],
    inner_acts: dict[str, Float[Tensor, "batch n_instances k"] | Float[Tensor, "batch k"]],
    B_params: dict[str, Float[Tensor, "n_instances k d_out"] | Float[Tensor, "k d_out"]],
    step_pnorm: float,
) -> Float[Tensor, ""] | Float[Tensor, " n_instances"]:
    """Calculate the Lp sparsity loss on the attributions (inner_acts * d(out)/d(inner_acts).

    Unlike the attributions we calculate for topk in `spd.utils.calc_attributions`, in this function
    we calculate the derivative w.r.t. the layer activations and multiply by that layer's B matrix.
    This will give the same gradient as taking the derivative w.r.t. the inner_acts using the chain
    rule, but importantly it puts the B matrix in the computational graph for this calculation so
    backprop can pass through it (autograd.grad will not build a computational graph from
    intermediate tensors
    https://gist.github.com/danbraunai-apollo/388c3c76be92922cf7b2a2f7da7d0d43). This is a
    (somewhat arbitrary) decision to include this layer's B matrix but not future layer parameters
    in the sparsity loss. We don't do this in topk because topk isn't a differentiable operation
    anyway.

    Args:
        out: The output of the model.
        layer_acts: Activations at the output of each layer (i.e. after both A and B transformations).
        inner_acts: The inner acts of the model (i.e. the set of subnetwork activations after the A
            transformation for each parameter matrix).
        B_params: The B matrix of each rank one layer.
        step_pnorm: The pnorm at the current step.

    Returns:
        The Lp sparsity loss. Will have an n_instances dimension if the model has an n_instances
            dimension.
    """
    assert layer_acts.keys() == inner_acts.keys() == B_params.keys()
    first_param_name = next(iter(layer_acts.keys()))
    attributions = torch.zeros_like(inner_acts[first_param_name], requires_grad=True)
    for feature_idx in range(out.shape[-1]):
        grad_layer_acts = torch.autograd.grad(
            out[..., feature_idx].sum(),
            list(layer_acts.values()),
            retain_graph=True,
        )
        sparsity_inner = torch.zeros_like(attributions, requires_grad=True)
        for i, param_matrix_name in enumerate(layer_acts.keys()):
            # h_i * grad_h_i
            sparsity_inner = sparsity_inner + (
                inner_acts[param_matrix_name]
                * torch.einsum(
                    "...o,...ko->...k", grad_layer_acts[i].detach(), B_params[param_matrix_name]
                )
            )

        attributions = attributions + sparsity_inner**2
    attributions = attributions / out.shape[-1]

    # step_pnorm * 0.5 is because we have the squares of sparsity_inner terms above
    lp_sparsity_loss = ((attributions.abs() + 1e-16) ** (step_pnorm * 0.5)).sum(dim=-1)
    lp_sparsity_loss = lp_sparsity_loss.mean(dim=0)  # Mean over batch dim
    return lp_sparsity_loss


def calc_lp_sparsity_loss_full_rank(
    out: Float[Tensor, "batch n_instances d_model_out"] | Float[Tensor, "batch d_model_out"],
    layer_acts: dict[str, Float[Tensor, "batch n_instances d_out"] | Float[Tensor, "batch d_out"]],
    inner_acts: dict[
        str, Float[Tensor, "batch n_instances k d_out"] | Float[Tensor, "batch k d_out"]
    ],
    step_pnorm: float,
) -> Float[Tensor, ""] | Float[Tensor, " n_instances"]:
    """Calculate the Lp sparsity loss on the attributions (inner_acts * d(out)/d(inner_acts).

    Args:
        out: The output of the model.
        layer_acts: The activations of each layer (after summing over the subnetworks).
        inner_acts: The activations of each subnetwork (before summing over the subnetworks).
        step_pnorm: The pnorm to use for the sparsity loss.
    Returns:
        The Lp sparsity loss. Will have an n_instances dimension if the model has an n_instances
            dimension.
    """
    attributions = calc_attributions_full_rank(out, inner_acts, layer_acts)

    # Average the attributions over the output dimensions
    d_model_out = out.shape[-1]
    attributions = attributions / d_model_out

    # step_pnorm * 0.5 is because we have the squares of sparsity_inner terms above
    lp_sparsity_loss = ((attributions.abs() + 1e-16) ** (step_pnorm * 0.5)).sum(dim=-1)
    lp_sparsity_loss = lp_sparsity_loss.mean(dim=0)  # Mean over batch dim
    return lp_sparsity_loss


def calc_topk_param_attrib_loss(
    target_out: Float[Tensor, "batch n_instances d_model_out"] | Float[Tensor, "batch d_model_out"],
    target_params: dict[str, Tensor],
    subnetwork_params: dict[str, Tensor],
    topk_mask: Float[Tensor, "batch n_instances k"] | Float[Tensor, "batch k"],
    target_layer_pre_acts: dict[str, Tensor],
    target_layer_post_acts: dict[str, Tensor],
    has_instance_dim: bool,
    n_params: int,
) -> Float[Tensor, ""] | Float[Tensor, " n_instances"]:
    """Attribution patch loss of original params to sum of active subnetwork params.

    This function is (an efficient implementation of) dout/dW_target * (W_spd - W_target) where
    W_spd is the sum of currently-active (topk) subnetworks. The actual implementation is based on
    activations to simplify (and maybe speed up) calculations. This is because activations
    (i) have a batch dimension which makes autograd simpler and (ii) only have one not two embedding
    dimensions dimensions.

    Formula:
        d(f(x, W)) / d(a(x, W)) * (W - spd_W) * p(x, W)
    where
    - a(x, W) are the activations after the parameter matrix is applied in the target model,
    - p(x, W) are the activations before the parameter matrix is applied in the SPD model (
        this is set to 1 if W is a bias parameter)
    - f(x, W) is the output of the target model.

    Args:
        target_out: The output of the target model for the batch.
        target_params: The parameters of the target model which are decomposable.
        subnetwork_params: The parameters of the SPD model.
        topk_mask: The topk mask for the SPD model on the batch.
        target_layer_pre_acts: The activations before the parameter matrix is applied in the target
            model.
        target_layer_post_acts: The activations after the parameter matrix is applied in the target
            model.
        has_instance_dim: Whether the model has an n_instances dimension.
        n_params: The number of decomposable parameters in the model.

    Returns:
        The topk parameter attribution loss. Will have an n_instances dimension if the model has an
            n_instances dimension.
    """
    assert target_params.keys() == target_layer_pre_acts.keys() == target_layer_post_acts.keys()
    # Every parameter that we are decomposing must have an entry in target_params
    assert set(target_params.keys()) <= set(subnetwork_params.keys())

    device = next(iter(subnetwork_params.values())).device
    loss = torch.tensor(0.0, device=device)
    for out_idx in range(target_out.shape[-1]):
        # Get the derivative of the output w.r.t. the target_layer_post_acts
        dout_d_post_acts = torch.autograd.grad(
            target_out[..., out_idx].sum(), list(target_layer_post_acts.values()), retain_graph=True
        )
        loss_out_idx = torch.tensor(0.0, device=device)
        for i, param_name in enumerate(subnetwork_params):
            # Sum over the subnetwork dim
            ein_str = "k i ..., b i k -> b i ..." if has_instance_dim else "k ..., b k -> b ..."
            topk_subnet_sum = einops.einsum(
                subnetwork_params[param_name],
                topk_mask.to(dtype=subnetwork_params[param_name].dtype),
                ein_str,
            )
            param_diff = target_params[param_name] - topk_subnet_sum

            if "bias" in param_name:
                # Derivative @ param_diff
                ein_str = (
                    "b i d_out, b i d_out -> b i" if has_instance_dim else "b d_out, b d_out -> b"
                )
                param_loss = einops.einsum(dout_d_post_acts[i].detach(), param_diff, ein_str)
            else:
                # Derivative @ param_diff @ pre_acts
                ein_str = (
                    "b i d_out, b i d_in d_out, b i d_in -> b i"
                    if has_instance_dim
                    else "b d_out, b d_in d_out, b d_in -> b"
                )
                param_loss = einops.einsum(
                    dout_d_post_acts[i].detach(),
                    param_diff,
                    target_layer_pre_acts[param_name],
                    ein_str,
                )

            loss_out_idx = loss_out_idx + param_loss

        loss = loss + loss_out_idx**2
    loss = (loss / target_out.shape[-1] + 1e-16).sum(dim=0)  # Sum over the batch dim
    return loss / n_params


def optimize(
    model: SPDModel | SPDFullRankModel,
    config: Config,
    device: str,
    dataloader: DataLoader[tuple[Float[Tensor, "... n_features"], Float[Tensor, "... n_features"]]],
    pretrained_model: Model | None,
    param_map: dict[str, str] | None = None,
    plot_results_fn: Callable[..., dict[str, plt.Figure]] | None = None,
    out_dir: Path | None = None,
) -> None:
    model.to(device=device)

    has_instance_dim = hasattr(model, "n_instances")

    # Note that we expect weight decay to be problematic for spd
    opt = torch.optim.AdamW(model.parameters(), lr=config.lr, weight_decay=0.0)

    lr_schedule_fn = get_lr_schedule_fn(config.lr_schedule, config.lr_exponential_halflife)

<<<<<<< HEAD
    if pretrained_model is not None:
        if config.param_match_coeff is not None:
            assert param_map is not None, "Need a param_map for param_match loss"
            # Check that our param_map contains all the decomposable param names
            assert set(param_map.keys()) == set(pretrained_model.all_decomposable_params().keys())
            assert set(param_map.values()) == set(model.all_subnetwork_params_summed().keys())

        pretrained_model.to(device=device)
=======
    n_params = sum(p.numel() for p in list(model.all_subnetwork_params_summed().values()))
    if has_instance_dim:
        # All subnetwork param have an n_instances dimension
        n_params = n_params / model.n_instances
>>>>>>> 716d5c27

    step_lp_sparsity_coeff = None
    step_topk_recon_coeff = None
    epoch = 0
    total_samples = 0
    data_iter = iter(dataloader)
    for step in tqdm(range(config.steps + 1), ncols=0):
        if config.unit_norm_matrices:
            assert isinstance(model, SPDModel), "Can only norm matrices in SPDModel instances"
            model.set_matrices_to_unit_norm()

        step_lr = get_lr_with_warmup(
            step=step,
            steps=config.steps,
            lr=config.lr,
            lr_schedule_fn=lr_schedule_fn,
            lr_warmup_pct=config.lr_warmup_pct,
        )
        for group in opt.param_groups:
            group["lr"] = step_lr

        step_pnorm = None

        opt.zero_grad(set_to_none=True)
        try:
            batch, labels = next(data_iter)
        except StopIteration:
            tqdm.write(f"Epoch {epoch} finished, starting new epoch")
            epoch += 1
            data_iter = iter(dataloader)
            batch, labels = next(data_iter)

        batch = batch.to(device=device)
        labels = labels.to(device=device)

        layer_pre_acts = None
        layer_post_acts = None
        if pretrained_model is not None:
            labels, layer_pre_acts, layer_post_acts = pretrained_model(batch)

        total_samples += batch.shape[0]

        if config.topk_recon_coeff is not None:
            step_topk_recon_coeff = get_sparsity_coeff_linear_warmup(
                step=step,
                steps=config.steps,
                max_sparsity_coeff=config.topk_recon_coeff,
                sparsity_warmup_pct=config.sparsity_warmup_pct,
            )
        if config.lp_sparsity_coeff is not None:
            step_lp_sparsity_coeff = get_sparsity_coeff_linear_warmup(
                step=step,
                steps=config.steps,
                max_sparsity_coeff=config.lp_sparsity_coeff,
                sparsity_warmup_pct=config.sparsity_warmup_pct,
            )

        # Do a forward pass with all subnetworks
        out, layer_acts, inner_acts = model(batch)

        # Calculate losses
        out_recon_loss = calc_recon_mse(out, labels, has_instance_dim)

        orthog_loss = None
        if config.orthog_coeff is not None:
            assert config.full_rank, "Orthogonality loss only works in full rank models"
            subnet_param_vals = list(model.all_subnetwork_params().values())
            if config.distil_from_target:
                # Remove the final subnetwork index from all params
                subnet_param_vals = [
                    param[:, :-1] if has_instance_dim else param[:-1] for param in subnet_param_vals
                ]

            orthog_loss = calc_orthog_loss_full_rank(subnet_param_vals=subnet_param_vals)

        param_match_loss = None
        if config.param_match_coeff is not None:
            assert pretrained_model is not None, "Need a pretrained model for param_match loss"
            assert param_map is not None, "Need a param_map for param_match loss"
            param_match_loss = calc_param_match_loss(
                pretrained_weights=pretrained_model.all_decomposable_params(),
                subnetwork_params_summed=model.all_subnetwork_params_summed(),
                param_map=param_map,
                n_params=n_params,
                has_instance_dim=has_instance_dim,
            )

        lp_sparsity_loss = None
        if config.lp_sparsity_coeff is not None:
            step_pnorm = config.pnorm or get_step_pnorm(step, config.steps, config.pnorm_end)
            if config.full_rank:
                lp_sparsity_loss = calc_lp_sparsity_loss_full_rank(
                    out=out, layer_acts=layer_acts, inner_acts=inner_acts, step_pnorm=step_pnorm
                )
            else:
                lp_sparsity_loss = calc_lp_sparsity_loss_rank_one(
                    out=out,
                    layer_acts=layer_acts,
                    inner_acts=inner_acts,
                    B_params={k: tup[1] for k, tup in model.all_As_and_Bs().items()},
                    step_pnorm=step_pnorm,
                )

        (
            out_topk,
            topk_l2_loss,
            topk_recon_loss,
            topk_mask,
            topk_param_attrib_loss,
        ) = None, None, None, None, None
        if config.topk is not None:
            if config.ablation_attributions:
                attribution_scores = calc_ablation_attributions(model=model, batch=batch, out=out)
            else:
                if config.full_rank:
                    attribution_scores = calc_attributions_full_rank(
                        out=out, inner_acts=inner_acts, layer_acts=layer_acts
                    )
                else:
                    attribution_scores = calc_attributions_rank_one(
                        out=out, inner_acts_vals=list(inner_acts.values())
                    )

            # We always assume the final subnetwork is the one we want to distil
            topk_attrs = (
                attribution_scores[..., :-1] if config.distil_from_target else attribution_scores
            )
            topk_mask = calc_topk_mask(topk_attrs, config.topk, batch_topk=config.batch_topk)
            if config.distil_from_target:
                # Add back the final subnetwork index to the topk mask and set it to True
                last_subnet_mask = torch.ones(
                    (*topk_mask.shape[:-1], 1), dtype=torch.bool, device=device
                )
                topk_mask = torch.cat((topk_mask, last_subnet_mask), dim=-1)

            # Do a forward pass with only the topk subnetworks
            out_topk, _, _ = model(batch, topk_mask=topk_mask)

            if config.topk_l2_coeff is not None:
                if config.full_rank:
                    assert isinstance(model, SPDFullRankModel)
                    topk_l2_loss = calc_topk_l2_full_rank(
                        subnet_param_vals=list(model.all_subnetwork_params().values()),
                        topk_mask=topk_mask,
                        n_params=n_params,
                        n_instances=getattr(model, "n_instances", None),
                    )
                else:
                    topk_l2_loss = calc_topk_l2_rank_one(
                        As_and_Bs_vals=list(model.all_As_and_Bs().values()),
                        topk_mask=topk_mask,
                        n_params=n_params,
                    )

            if config.topk_recon_coeff is not None:
                assert out_topk is not None
                topk_recon_loss = calc_recon_mse(out_topk, labels, has_instance_dim)

            if config.topk_param_attrib_coeff is not None:
                assert pretrained_model is not None, "Need target model for topk_param_attrib_loss"
                assert layer_pre_acts is not None and layer_post_acts is not None
                topk_param_attrib_loss = calc_topk_param_attrib_loss(
                    target_out=labels,
                    target_params=pretrained_model.all_decomposable_params(),
                    subnetwork_params=model.all_subnetwork_params(),
                    topk_mask=topk_mask,
                    target_layer_pre_acts=layer_pre_acts,
                    target_layer_post_acts=layer_post_acts,
                    has_instance_dim=has_instance_dim,
                    n_params=n_params,
                )

        # Add up the loss terms
        loss = torch.tensor(0.0, device=device)
        if orthog_loss is not None:
            assert config.orthog_coeff is not None
            loss = loss + config.orthog_coeff * orthog_loss.mean()
        if param_match_loss is not None:
            assert config.param_match_coeff is not None
            loss = loss + config.param_match_coeff * param_match_loss.mean()
        if config.out_recon_coeff is not None:
            loss = loss + config.out_recon_coeff * out_recon_loss.mean()
        if lp_sparsity_loss is not None:
            assert step_lp_sparsity_coeff is not None
            loss = loss + step_lp_sparsity_coeff * lp_sparsity_loss.mean()
        if topk_recon_loss is not None:
            assert step_topk_recon_coeff is not None
            loss = loss + step_topk_recon_coeff * topk_recon_loss.mean()
        if topk_l2_loss is not None:
            assert config.topk_l2_coeff is not None
            loss = loss + config.topk_l2_coeff * topk_l2_loss.mean()
        if topk_param_attrib_loss is not None:
            assert config.topk_param_attrib_coeff is not None
            loss = loss + config.topk_param_attrib_coeff * topk_param_attrib_loss.mean()

        # Logging
        if step % config.print_freq == 0:
            # If using multiple instances, print the losses as tensors in new lines
            nl = "\n" if has_instance_dim else " "
            tqdm.write(f"Step {step}")
            tqdm.write(f"Total loss: {loss.item()}")
            if step_pnorm is not None:
                tqdm.write(f"Current pnorm:{nl}{step_pnorm}")
            if lp_sparsity_loss is not None:
                tqdm.write(f"LP sparsity loss:{nl}{lp_sparsity_loss}")
            if topk_recon_loss is not None:
                tqdm.write(f"Topk recon loss:{nl}{topk_recon_loss}")
            tqdm.write(f"Out recon loss:{nl}{out_recon_loss}")
            if topk_l2_loss is not None:
                tqdm.write(f"topk l2 loss:{nl}{topk_l2_loss}")
            if param_match_loss is not None:
                tqdm.write(f"Param match loss:{nl}{param_match_loss}")
            if orthog_loss is not None:
                tqdm.write(f"Orthog loss:{nl}{orthog_loss}")
            if topk_param_attrib_loss is not None:
                tqdm.write(f"Topk param attrib loss:{nl}{topk_param_attrib_loss}")
            if config.wandb_project:
                wandb.log(
                    {
                        "pnorm": step_pnorm,
                        "lr": step_lr,
                        "total_loss": loss.mean().item(),
                        "lp_sparsity_loss": lp_sparsity_loss.mean().item()
                        if lp_sparsity_loss is not None
                        else None,
                        "topk_recon_loss": topk_recon_loss.mean().item()
                        if topk_recon_loss is not None
                        else None,
                        "recon_loss": out_recon_loss.mean().item(),
                        "param_match_loss": param_match_loss.mean().item()
                        if param_match_loss is not None
                        else None,
                        "topk_l2_loss": topk_l2_loss.mean().item()
                        if topk_l2_loss is not None
                        else None,
                        "orthog_loss": orthog_loss.mean().item()
                        if orthog_loss is not None
                        else None,
                        "topk_param_attrib_loss": topk_param_attrib_loss.mean().item()
                        if topk_param_attrib_loss is not None
                        else None,
                    },
                    step=step,
                )

        if (
            plot_results_fn is not None
            and config.image_freq is not None
            and step % config.image_freq == 0
            and (step > 0 or not config.slow_images)
        ):
            fig_dict = plot_results_fn(
                model=model,
                target_model=pretrained_model,
                step=step,
                out_dir=out_dir,
                device=device,
                config=config,
                topk_mask=topk_mask,
            )
            if config.wandb_project:
                wandb.log(
                    {k: wandb.Image(v) for k, v in fig_dict.items()},
                    step=step,
                )

        if (
            config.save_freq is not None
            and step % config.save_freq == 0
            and step > 0
            and out_dir is not None
        ):
            torch.save(model.state_dict(), out_dir / f"model_{step}.pth")
            tqdm.write(f"Saved model to {out_dir / f'model_{step}.pth'}")
            with open(out_dir / "config.json", "w") as f:
                json.dump(config.model_dump(), f, indent=4)
            tqdm.write(f"Saved config to {out_dir / 'config.json'}")

        # Skip gradient step if we are at the last step (last step just for plotting and logging)
        if step != config.steps:
            loss.backward()

            if step % config.print_freq == 0 and config.wandb_project:
                # Calculate gradient norm
                grad_norm: float = 0.0
                for param in model.parameters():
                    if param.grad is not None:
                        grad_norm += param.grad.data.norm()  # type: ignore
                    wandb.log({"grad_norm": grad_norm}, step=step)

            if config.unit_norm_matrices:
                assert isinstance(model, SPDModel), "Can only norm matrices in SPDModel instances"
                model.fix_normalized_adam_gradients()
            opt.step()<|MERGE_RESOLUTION|>--- conflicted
+++ resolved
@@ -660,7 +660,6 @@
 
     lr_schedule_fn = get_lr_schedule_fn(config.lr_schedule, config.lr_exponential_halflife)
 
-<<<<<<< HEAD
     if pretrained_model is not None:
         if config.param_match_coeff is not None:
             assert param_map is not None, "Need a param_map for param_match loss"
@@ -669,12 +668,10 @@
             assert set(param_map.values()) == set(model.all_subnetwork_params_summed().keys())
 
         pretrained_model.to(device=device)
-=======
     n_params = sum(p.numel() for p in list(model.all_subnetwork_params_summed().values()))
     if has_instance_dim:
         # All subnetwork param have an n_instances dimension
         n_params = n_params / model.n_instances
->>>>>>> 716d5c27
 
     step_lp_sparsity_coeff = None
     step_topk_recon_coeff = None
